# Changelog

All notable changes to this project will be documented in this file.

The format is based on [Keep a Changelog](https://keepachangelog.com/en/1.0.0/),
and this project adheres to [Semantic Versioning](https://semver.org/spec/v2.0.0.html).

<<<<<<< HEAD
## [0.11.0-rc.1] - 2025-11-14

> Release candidate for the 0.11.0 line. This version introduces a multi-package refactor, provider-level split, and core observability enhancements while keeping public APIs backwards compatible.

### Changed

- **Multi-package architecture (Vercel AI SDK style)**  
  - Introduced dedicated sub-packages under `packages/` for clearer layering and reusability:
    - `llm_dart_core` – capabilities, `LLMConfig`, errors, and all shared models/DTOs.
    - `llm_dart_provider_utils` – Dio client factory, HTTP error / response handling, HTTP configuration helpers.
    - Provider sub-packages:
      - `llm_dart_openai` – OpenAI (chat, embeddings, audio, images, files, moderation, Responses API).
      - `llm_dart_anthropic` – Anthropic Claude (chat, models, files, MCP, caching).
      - `llm_dart_google` – Google Gemini (chat, embeddings, images, TTS).
      - `llm_dart_deepseek` – DeepSeek (chat, reasoning models, model listing).
      - `llm_dart_groq` – Groq, built on the OpenAI-compatible protocol.
      - `llm_dart_ollama` – Ollama (local models, completion, embeddings, model listing).
      - `llm_dart_xai` – xAI Grok (chat, embeddings, live search).
      - `llm_dart_elevenlabs` – ElevenLabs (TTS/STT).
      - `llm_dart_phind` – Phind (coding assistant).
      - `llm_dart_openai_compatible` – OpenAI REST protocol for OpenAI-compatible providers.
  - The main `llm_dart` package now acts as an aggregation layer:
    - Keeps `ai()` / `LLMBuilder` / `LLMProviderRegistry` / unified models and capabilities.
    - Re-exports provider facades and typedefs that point to the actual sub-package implementations.
    - Existing imports such as `package:llm_dart/providers/openai/openai.dart` and `package:llm_dart/llm_dart.dart` remain valid.

- **Provider split & typedef-based facades**
  - OpenAI, Groq, DeepSeek, Google, Anthropic, Ollama, xAI, Phind, ElevenLabs providers have been split into their own sub-packages.
  - Main package provider files (e.g., `lib/providers/openai/provider.dart`) now expose typedefs and thin facades:
    - `typedef OpenAIProvider = openai.OpenAIProvider;`
    - `typedef GroqProvider = groq.GroqProvider;`
    - `typedef DeepSeekProvider = deepseek.DeepSeekProvider;`
    - `typedef GoogleProvider = google.GoogleProvider;`, etc.
  - Configuration types are also aliased to sub-package implementations:
    - `OpenAIConfig`, `AnthropicConfig`, `GoogleConfig`, `DeepSeekConfig`, `GroqConfig`, `OllamaConfig`, `XAIConfig`, `ElevenLabsConfig`, `PhindConfig` now come from their respective sub-packages.
  - Legacy helper functions like `createOpenAIProvider`, `createGroqProvider`, `createDeepSeekProvider`, etc., remain available and are wired to the new provider sub-packages.

- **Configuration consolidation & fallbacks**
  - All provider-specific defaulting logic for `baseUrl` / `model` has been centralized into `fromLLMConfig` or factory transforms:
    - Example: `DeepSeekConfig.fromLLMConfig` now applies consistent fallbacks when `LLMConfig.baseUrl` / `model` are empty, using local defaults (`https://api.deepseek.com/v1/`, `deepseek-chat`).
    - `GroqConfig.fromLLMConfig` mirrors the old `GroqConfig` behavior while building on top of `OpenAICompatibleConfig`.
  - Provider configs now behave as “resolved config” objects:
    - Values are determined once at factory time (from `LLMConfig` + extensions).
    - Config classes expose provider-specific capabilities (e.g., `supportsReasoning`, `supportsVision`, `modelFamily`) as pure getters.
  - HTTP timeout resolution is unified in `llm_dart_provider_utils`:
    - `BaseProviderDioStrategy.getTimeout` now reads timeout from either the provider config or `originalConfig.timeout` (for OpenAI-compatible configs).

- **HTTP configuration layering cleanup**
  - Moved HTTP configuration utilities into `llm_dart_provider_utils` to avoid layering inversions:
    - New files in provider-utils:
      - `src/utils/http_client_adapter_stub.dart`
      - `src/utils/http_client_adapter_io.dart`
      - `src/utils/http_client_adapter_web.dart`
      - `src/utils/http_config_utils.dart`
    - `DioClientFactory` now depends on `HttpConfigUtils` from provider-utils instead of the main package.
  - Main package now provides a backwards-compatible facade:
    - `lib/utils/http_config_utils.dart` re-exports `HttpConfigUtils` from `llm_dart_provider_utils`.
  - This ensures a clean dependency direction:
    - `llm_dart_core` → `llm_dart_provider_utils` → provider sub-packages → main `llm_dart`.

- **Core observability – call-level metadata & warnings**
  - `ChatResponse` in `llm_dart_core` has been extended with:
    - `List<CallWarning> get warnings`
    - `Map<String, dynamic>? get metadata`
  - Implementations updated to surface structured information:
    - OpenAI Responses (both main and sub-package):
      - `metadata` now includes `provider`, `id`, `model`, `status`, and `functionCallCount`.
    - Anthropic:
      - `metadata` includes `provider`, `id`, `model`, `stopReason`, `hasThinking`, `hasMcpToolUse`, `hasMcpToolResult`.
    - DeepSeek:
      - `metadata` includes provider/model/reasoning flags;
      - `warnings` surfaces unsupported or no-op parameters for reasoning models (e.g., `logprobs`, `top_logprobs`, temperature/top_p on `deepseek-reasoner`).
  - Existing code that does not use `warnings`/`metadata` remains fully compatible.

- **Version alignment**
  - All packages in the workspace have been aligned to the `0.11.0-rc.1` version:
    - `llm_dart`, `llm_dart_core`, `llm_dart_provider_utils`, all provider sub-packages, and the OpenAI-compatible protocol package.

### Migration Notes

- For most users importing `package:llm_dart/llm_dart.dart`, no code changes are required:
  - Provider types and helper functions remain available at their existing paths.
  - The multi-package refactor is internal and should be transparent.
- Advanced users who want to depend on specific provider sub-packages directly can now import:
  - `package:llm_dart_core/llm_dart_core.dart`
  - `package:llm_dart_provider_utils/llm_dart_provider_utils.dart`
  - `package:llm_dart_openai/llm_dart_openai.dart`, etc.
=======
## [0.10.4] - 2025-11-19

### Fixed

- **Error Message Propagation**: Fixed error responses showing "Instance of 'ResponseBody'" instead of actual API error messages (by [@isegal](https://github.com/isegal) in [#25](https://github.com/Latias94/llm_dart/pull/25))
  - Made `handleDioError` async to properly read ResponseBody streams
  - Added proper error message extraction from streamed error responses
  - Applied fix across all provider clients for consistent error handling
  - Error messages now display actual API error details for better debugging

## [0.10.3] - 2025-11-17

### Added

- **Google Web Search Support**: Added web search (grounding) capability for Google Gemini models (by [@viumvi](https://github.com/viumvi) in [#24](https://github.com/Latias94/llm_dart/pull/24))

### Fixed

- **Error Code Type Handling**: Fixed error code parsing to handle both string and numeric error codes (by [@viumvi](https://github.com/viumvi) in [#22](https://github.com/Latias94/llm_dart/pull/22))
  - Fixed `error['code']` casting issue when API returns numeric error codes
  - Applied fix to OpenAI client SSE stream error handling
  - Applied fix to HTTP error mapper for consistent error code handling

- **Google Image Generation Aspect Ratio**: Added support for aspect ratio configuration in Google image generation (by [@viumvi](https://github.com/viumvi) in [#22](https://github.com/Latias94/llm_dart/pull/22))
  - Added `aspectRatio` parameter to `imageConfig` in generation request
  - Supports custom image sizes through `request.size` parameter
>>>>>>> cb6c7bb8

## [0.10.2] - 2025-11-13

### Fixed

- **Anthropic Streaming Tool Use**: Fixed tool call delta events not being emitted during streaming (by [@isegal](https://github.com/isegal) in [#21](https://github.com/Latias94/llm_dart/pull/21))
  - Added local state tracking for tool calls across multiple streaming events
  - Fixed `content_block_stop` event handling (Anthropic only provides index, not full content)
  - Tool calls now properly detected in streaming mode

- **Anthropic SSE Buffering**: Fixed SSE parsing to handle incomplete network chunks that split data mid-line
  - Added line-level buffering similar to OpenAI's implementation
  - Only process complete lines ending with `\n`
  - Prevents data loss when network packets split SSE events (e.g., `data:` → `d` + `ata:`)

- **Anthropic Web Search and Image Upload**: Fixed web search tool configuration and image handling (by [@viumvi](https://github.com/viumvi) in [#20](https://github.com/Latias94/llm_dart/pull/20))
  - Fixed web search tool format to match official API spec (`web_search_20250305` type)
  - Added `ImageUrlMessage` support for Anthropic image URLs
  - Added base64 encoding for Anthropic image data as required by API
  - Fixed web search configuration with proper parameter handling

### Added

- **Anthropic Streaming Tool Example**: Added comprehensive streaming tool calling example in `example/04_providers/anthropic/streaming_tool_calling.dart`

## [0.10.1] - 2025-11-06

### Fixed

- **OpenAI Image and File Message Handling**: Fixed message format compatibility for both Chat Completions API and Responses API (by [@viumvi](https://github.com/viumvi) in [#19](https://github.com/Latias94/llm_dart/pull/19))
  - Fixed image URL format to use correct structure based on `useResponsesAPI` flag
  - Fixed Responses API `input` field to always send message array (was incorrectly sending content array for single messages)
  - Fixed content type names for Responses API (`input_text`, `input_image`, `input_file`)
  - Fixed missing text content when `ImageMessage` or `ImageUrlMessage` includes `content` field
  - Now supports mixed content (text + image/file) in single messages

### Added

- **OpenAI Image and File Examples**: Added comprehensive example in `example/04_providers/openai/image_and_file_messages.dart`
  - Demonstrates image URL messages, base64 encoded images, and file messages
  - Shows mixed content usage (text + image/file)
  - Covers both Chat Completions API and Responses API

## [0.10.0] - 2025-10-19

### Added

- **Request Cancellation Support**: Added comprehensive cancellation support for all operations (by [@PeronGH](https://github.com/PeronGH) in #18)
  - New `CancelToken` parameter for `chat()`, `chatStream()`, `embed()`, `models()`, and all audio operations
  - New `CancelledError` for consistent cancellation error handling
  - New `CancellationHelper` utilities with `isCancelled()` and `getCancellationReason()` methods
  - True network-level cancellation using Dio's CancelToken
  - Comprehensive examples in `example/02_core_features/cancellation_demo.dart`
  - Full documentation in README

### Changed

- Updated `dio` dependency from ^5.8.0 to ^5.9.0
- Updated `test` dependency from ^1.25.15 to ^1.26.3
- Updated `mcp_dart` dependency from ^0.5.1 to ^0.6.3

## [0.9.0] - 2025-8-8

### Added

- **Anthropic Prompt Caching Support**: Added unified MessageBuilder API with Anthropic prompt caching for tools and messages (by [@okandemirofficial](https://github.com/okandemirofficial) in #11)
- **Ollama Thinking/Reasoning Support**: Added full thinking support for Ollama reasoning models (by [@gabber235](https://github.com/gabber235) in #16)
- **GPT-5 Support**: Added support for GPT-5 specific features
  - Added `Verbosity` enum with `low`, `medium`, `high` levels for controlling output detail
  - Added `verbosity()` method to `OpenAIBuilder` for GPT-5 models
  - Added `minimal` option to `ReasoningEffort` enum for faster responses

### Fixed

- **Google Thinking Content Separation**: Fixed GoogleChatResponse.text to correctly exclude thinking content according to Google API specification

## [0.8.0] - 2025-6-20

### Added

- **Google TTS API Support**: Implemented Google Gemini TTS API with 30 prebuilt voices and streaming audio generation
  - Documentation: [Speech Generation API](https://ai.google.dev/gemini-api/docs/speech-generation)
  - Examples in `example/04_providers/google/google_tts_example.dart`

- **Google Image Generation API Support**: Implemented Google Gemini image generation API with multiple aspect ratios
  - Documentation: [Image Generation API](https://ai.google.dev/gemini-api/docs/image-generation)
  - Examples in `example/04_providers/google/image_generation.dart`

### Fixed

- **Usage Data Type Conversion**: Fixed critical type casting issue in streaming responses ([#12](https://github.com/Latias94/llm_dart/issues/12))
- **Web Platform Compatibility**: Resolved `dart:io` compatibility issues to support Web platforms.

## [0.7.2] - 2025-6-13

### Fixed

- **OpenAI Streaming Response Issues**: Fixed another critical bug in SSE (Server-Sent Events) parsing that caused character loss in streaming responses
  - Streaming responses should now be completely reliable without any character loss

## [0.7.1] - 2025-6-13

### Fixed

- **OpenAI Streaming Response Issues**: Fixed critical bug in SSE (Server-Sent Events) parsing that caused missing content in streaming responses

## [0.7.0] - 2025-6-13

### Added

- **Custom Dio Client Support**: Advanced HTTP control with custom Dio client integration
  - `HttpConfig.dioClient()` method for providing custom Dio instances
  - Priority system: Custom Dio > HTTP configuration > Provider defaults
  - Provider-specific interceptors (like Anthropic's beta headers) are automatically added to custom Dio clients
  - Support for custom interceptors, adapters, and advanced HTTP configurations
  - Examples in `example/03_advanced_features/layered_http_config.dart`

- **OpenAI Responses API Support**: Complete implementation of OpenAI's new stateful Responses API
  - Full CRUD operations for responses (create, get, delete, cancel, list input items)
  - Stateful conversation management with `continueConversation()` and `forkConversation()`
  - Background processing for long-running tasks
  - Built-in tools integration: web search, file search, computer use
  - Enhanced builder methods: `useResponsesAPI()`, `webSearchTool()`, `fileSearchTool()`, `computerUseTool()`
  - Type-safe response handling and comprehensive examples in `example/04_providers/openai/responses_api.dart`

### Fixed

- **Google Provider ToolChoice Support**: Complete implementation of tool choice functionality
  - Added `toolChoice` field to `GoogleConfig` with proper serialization
  - Implemented `_convertToolChoice()` method for Google's API format conversion
  - Fixed issue where SpecificToolChoice was ignored by Google provider
  - **Special thanks to [@okandemirofficial](https://github.com/okandemirofficial) for reporting this issue ([#6](https://github.com/Latias94/llm_dart/issues/6)) and providing the fix ([#7](https://github.com/Latias94/llm_dart/pull/7))! 🎉**

- **HTTP Client Architecture**: Unified Dio client creation across all providers
  - Eliminated ~500 lines of duplicate code with new `DioClientFactory`
  - Consistent priority logic across all providers
  - Simplified maintenance and enhanced test coverage

- **xAI User-Agent Cleanup**: Removed unnecessary custom User-Agent header for consistency

## [0.6.0] - 2025-6-12

### Added

- **Enhanced Array Tools**: Support for nested object structures in tool parameters
  - Added `properties` and `required` fields to `ParameterProperty` class for defining complex object schemas
  - Enhanced `ToolValidator` with recursive validation for nested object arrays
  - Support for deep nesting: array → object → array → object structures
  - Complete validation of required properties, unknown properties, and type checking in nested structures
  - Comprehensive test coverage in `enhanced_array_tools_test.dart`
  - Practical examples integrated into `enhanced_tool_calling.dart` demonstrating real-world usage scenarios
  - **Special thanks to [@okandemirofficial](https://github.com/okandemirofficial) for this valuable contribution as our first external contributor! 🎉**

- **Anthropic MCP Connector**: Native support for Anthropic's Model Context Protocol connector
  - `AnthropicMCPServer` - Configuration for remote MCP servers with OAuth support
  - `AnthropicMCPToolConfiguration` - Fine-grained tool filtering and access control
  - `AnthropicMCPToolUse` and `AnthropicMCPToolResult` - Specialized content blocks for MCP interactions
  - Automatic beta header injection (`anthropic-beta: mcp-client-2025-04-04`) when MCP servers are configured
  - Convenience methods: `mcpServers()` and `withMcpServers()` for easy configuration
  - Support for URL-based MCP servers with authentication tokens
  - Distinct from general MCP protocol - provides direct integration with Anthropic's API
  - Example implementation in `example/04_providers/anthropic/mcp_connector.dart`

- **Provider-Specific Builder Pattern**: Complete migration of provider-specific parameters
  - `ElevenLabsBuilder` - Dedicated builder for ElevenLabs TTS parameters (`voiceId`, `stability`, `similarityBoost`, `style`, `useSpeakerBoost`)
  - `OpenAIBuilder` - Dedicated builder for OpenAI-specific parameters (`frequencyPenalty`, `presencePenalty`, `logitBias`, `seed`, `parallelToolCalls`, `logprobs`, `topLogprobs`) and web search methods
  - `OllamaBuilder` - Dedicated builder for Ollama-specific parameters (`numCtx`, `numGpu`, `numThread`, `numa`, `numBatch`, `keepAlive`, `raw`)
  - `AnthropicBuilder` - Dedicated builder for Anthropic-specific parameters (`metadata`, `container`, `mcpServers`)
  - Cleaner separation of concerns between generic and provider-specific configurations
  - Consistent callback-style configuration pattern across all providers

- **Google Embeddings Support**: Full embedding capability for Google provider
  - `GoogleLLMBuilder` class for Google-specific embedding parameters
  - Support for task types (`SEMANTIC_SIMILARITY`, `RETRIEVAL_QUERY`, `RETRIEVAL_DOCUMENT`, etc.)
  - Embedding dimensions configuration and document title support
  - Convenience methods for common embedding tasks (`forSemanticSimilarity()`, `forDocumentRetrieval()`)
  - Integrated callback configuration in `LLMBuilder.google()` method

- **Layered HTTP Configuration**: New organized approach to HTTP settings configuration
  - `HttpConfig` class for clean, organized HTTP settings management
  - Unified HTTP configuration across all providers with consistent API
  - Support for proxy configuration, custom headers, SSL settings, and timeouts
  - HTTP request/response logging for debugging and development
  - `LLMBuilder.http()` method for layered configuration instead of flat methods

- **HTTP Configuration Utils**: Centralized HTTP configuration management
  - `HttpConfigUtils` class for unified Dio instance creation with advanced settings
  - Support for corporate proxy environments and custom SSL certificates

### Fixed

- **Web Search Functionality**: Complete fix for previously non-functional `enableWebSearch()` method
  - **xAI Provider**: Fixed `webSearchEnabled` extension processing in `XAIConfig.fromLLMConfig()`
    - Now properly converts `webSearchEnabled` flag to `liveSearch` activation with default `SearchParameters`
    - Added automatic conversion of `webSearchConfig` to xAI-specific `SearchParameters`
    - Enables Live Search with proper mode, sources, and result limit configuration
  - **Anthropic Provider**: Added missing web search support in `AnthropicConfig.fromLLMConfig()`
    - Now processes `webSearchEnabled` flag to automatically add `web_search` tool
    - Converts `webSearchConfig` to Anthropic's `web_search_20250305` tool specification
    - Supports domain filtering, location-based search, and usage limits
  - **OpenAI Provider**: Enhanced `OpenAIProviderFactory._transformConfig()` with search model switching
    - Automatically switches to search-enabled models (e.g., `gpt-4o` → `gpt-4o-search-preview`) when `webSearchEnabled` is true
    - Supports model mapping for both standard and mini variants
    - Handles `webSearchConfig` for context size control
  - **OpenRouter Provider**: Added web search support in `OpenAICompatibleProviderFactory._transformConfig()`
    - Automatically adds `:online` suffix to models when `webSearchEnabled` is true
    - Supports both simple activation and advanced plugin configuration
  - **Universal Fix**: All providers now properly handle both `enableWebSearch()` method and `webSearchConfig` extensions
  - **Backward Compatibility**: Existing `webSearch()`, `newsSearch()`, and provider-specific methods continue to work unchanged

### Changed

- **Anthropic MCP Models Reorganization**: Moved MCP-related classes to provider-specific location
  - Removed generic `MCPServer` and `MCPToolConfiguration` from `lib/models/chat_models.dart`
  - Created `lib/providers/anthropic/mcp_models.dart` with Anthropic-prefixed classes
  - All MCP classes now clearly identified as Anthropic-specific (`AnthropicMCPServer`, `AnthropicMCPToolConfiguration`, etc.)
  - Prevents confusion with general MCP protocol implementations
  - Updated all imports and references to use new Anthropic-specific models

- **LLMBuilder API Cleanup**: Removed provider-specific methods from main builder
  - Moved ElevenLabs-specific methods (`voiceId`, `stability`, `similarityBoost`, `style`, `useSpeakerBoost`) to `ElevenLabsBuilder`
  - Moved OpenAI-specific methods (`frequencyPenalty`, `presencePenalty`, `logitBias`, `seed`, `parallelToolCalls`, `logprobs`, `topLogprobs`) to `OpenAIBuilder`
  - Moved Ollama-specific methods (`numCtx`, `numGpu`, `numThread`, `numa`, `numBatch`, `keepAlive`, `raw`) to `OllamaBuilder`
  - Moved Anthropic-specific methods (`metadata`, `container`, `mcpServers`) to `AnthropicBuilder`
  - Moved provider-specific web search methods (`openaiWebSearch`, `openRouterWebSearch`, `perplexityWebSearch`) to respective builders
  - Main `LLMBuilder` now focuses on universal parameters and provider selection

- **Provider Configuration Pattern**: Unified callback-style configuration across all providers
  - `LLMBuilder.openai()` now accepts optional configuration callback for OpenAI-specific parameters
  - `LLMBuilder.anthropic()` now accepts optional configuration callback for Anthropic-specific parameters
  - `LLMBuilder.ollama()` now accepts optional configuration callback for Ollama-specific parameters
  - `LLMBuilder.elevenlabs()` now accepts optional configuration callback for ElevenLabs-specific parameters
  - Consistent API pattern following Google provider implementation

- **Google Provider Configuration**: Consolidated callback configuration methods
  - Removed redundant `googleConfig()` method in favor of unified `google()` callback approach
  - `LLMBuilder.google()` now accepts optional configuration callback for provider-specific parameters
  - Maintains backward compatibility while providing cleaner API surface

- **BaseHttpProvider**: Cleaned up unused code and modernized implementation
  - Removed unused `createDio()` method that was not used by any provider
  - Enhanced `createConfiguredDio()` method to use new `HttpConfigUtils`
  - Updated to use modern Dio API patterns and best practices

### Migration Guide

- **Web Search Functionality**: No migration required - previously broken functionality now works
  - **`enableWebSearch()` method**: Now functional across all providers (was previously ignored)
    - xAI: Automatically enables Live Search with default parameters
    - Anthropic: Automatically adds web_search tool to tool list
    - OpenAI: Automatically switches to search-enabled model variants
    - OpenRouter: Automatically adds `:online` suffix to model names
  - **Existing code**: All existing web search code continues to work unchanged
  - **New functionality**: `enableWebSearch()` can now be used as a simple, universal web search activation method

- **Anthropic MCP Models**: Update imports and class references
  - **Before**: `import '../../models/chat_models.dart'; MCPServer(...)`
  - **After**: `import 'package:llm_dart/providers/anthropic/mcp_models.dart'; AnthropicMCPServer(...)`
  - All MCP classes now have `Anthropic` prefix to distinguish from general MCP protocol
  - Update constructor calls: `MCPServer.url()` → `AnthropicMCPServer.url()`

- **Provider-Specific Parameters**: Update usage to new callback-style configuration
  - **Before**: `ai().elevenlabs().voiceId('voice-123').stability(0.5).build()`
  - **After**: `ai().elevenlabs((elevenlabs) => elevenlabs.voiceId('voice-123').stability(0.5)).build()`
  - **Before**: `ai().openai().seed(12345).frequencyPenalty(0.5).build()`
  - **After**: `ai().openai((openai) => openai.seed(12345).frequencyPenalty(0.5)).build()`
  - **Before**: `ai().ollama().numCtx(4096).keepAlive('10m').build()`
  - **After**: `ai().ollama((ollama) => ollama.numCtx(4096).keepAlive('10m')).build()`
  - **Before**: `ai().anthropic().metadata({'user': 'test'}).build()`
  - **After**: `ai().anthropic((anthropic) => anthropic.metadata({'user': 'test'})).build()`
  - **Before**: `ai().openRouter().openRouterWebSearch(maxResults: 5).build()`
  - **After**: `ai().openRouter((openrouter) => openrouter.webSearch(maxResults: 5)).build()`

### Examples

- **Anthropic MCP Connector Examples**: Complete demonstration of MCP connector functionality
  - `example/04_providers/anthropic/mcp_connector.dart` - Comprehensive MCP connector usage examples
  - Basic MCP server configuration with URL-based servers
  - Multiple MCP servers with different configurations and tool filtering
  - OAuth authentication with access tokens for secure MCP servers
  - Updated Anthropic provider README with MCP connector documentation

- **HTTP Configuration Examples**: Comprehensive demonstration of new layered approach
  - `http_configuration.dart` - Complete HTTP configuration examples with all features
  - `layered_http_config.dart` - New layered configuration approach demonstration
- **Provider-Specific Builder Examples**: Updated examples demonstrating new callback-style configuration
  - All provider examples updated to use new builder pattern
  - Consistent API across all providers with provider-specific capabilities

## [0.5.0] - 2025-6-11

### Added

- New examples and restructured the example directory for better clarity.
- **Comprehensive Test Suite**: Added extensive test coverage for core functionality
- **UTF-8 Stream Decoder**: Robust handling of multi-byte characters in streaming responses
  - `Utf8StreamDecoder` class for intelligent buffering of incomplete UTF-8 byte sequences
  - Prevents `FormatException: Unfinished UTF-8 octet sequence` errors in streaming

### Fixed

- **UTF-8 Streaming Issues**: Complete resolution of multi-byte character encoding problems
  - Fixed garbled text output (e.g., `ä½ æ` → `你好`) in streaming responses
  - Updated all provider clients (OpenAI, Anthropic, DeepSeek, Groq, Google, xAI, Ollama) to use UTF-8 stream decoder
  - Proper handling of Chinese, Japanese, Korean, Arabic, and emoji characters in streams
  - Eliminated `FormatException: Unfinished UTF-8 octet sequence` errors when multi-byte characters are split across network chunks
- **BaseProviderFactory**: Improved validation logic in `validateConfigWithDetails` method

## [0.4.0] - 2025-6-11

### Added

- **Unified Web Search API**: Provider-agnostic web search functionality across multiple LLM providers
  - `WebSearchConfig` - Universal configuration class supporting all provider-specific parameters
  - `WebSearchLocation` - Geographic location configuration for localized search results
  - `WebSearchType` - Search type enumeration (web, news, academic, combined)
  - `WebSearchStrategy` - Implementation strategy control (native, tool, plugin, parameter, auto)
  - `WebSearchContextSize` - Context size control for providers that support it
  - **Provider Support**:
    - **xAI Grok**: Live Search with `search_parameters` (mode, sources, date filtering, result limits)
    - **Anthropic Claude**: Web Search Tool with domain filtering and location-based search
    - **OpenAI**: Web Search with context size control for `gpt-4o-search-preview` models
    - **OpenRouter**: Plugin-based search with custom prompts and `:online` model shortcuts
    - **Perplexity**: Native search capabilities with context size control
  - **Ergonomic Builder Methods**:
    - `enableWebSearch()` - Simple web search activation
    - `quickWebSearch()` - Fast configuration with common settings
    - `webSearch()` - Advanced configuration with full parameter control
    - `newsSearch()` - News-specific search configuration
    - `searchLocation()` - Geographic context configuration
    - Provider-specific methods: `openaiWebSearch()`, `openRouterWebSearch()`, `perplexityWebSearch()`
    - `advancedWebSearch()` - Full control over all search parameters
  - **Automatic Provider Adaptation**: Same API automatically translates to provider-specific formats
  - **Rich Configuration Options**: Domain filtering, result limits, date ranges, geographic context
  - **Type Safety**: Strong typing with enums and configuration classes
  - **Comprehensive Examples**: Complete demonstration in `02_core_features/web_search.dart`

- **Enhanced LLM Capability System**: Extended capability detection for web search
  - `LLMCapability.liveSearch` - New capability for real-time web search functionality
  - Updated provider capability declarations to include search support
  - Enhanced capability factory methods to support web search providers

- **Capability Factory Methods**: Type-safe provider building with compile-time capability checking
  - `buildAudio()` → `AudioCapability` - Build providers with audio capabilities
  - `buildImageGeneration()` → `ImageGenerationCapability` - Build providers with image generation
  - `buildEmbedding()` → `EmbeddingCapability` - Build providers with embedding capabilities
  - `buildFileManagement()` → `FileManagementCapability` - Build providers with file management
  - `buildModeration()` → `ModerationCapability` - Build providers with moderation capabilities
  - `buildAssistant()` → `AssistantCapability` - Build providers with assistant capabilities
  - `buildModelListing()` → `ModelListingCapability` - Build providers with model listing
  - Eliminates runtime type casting and provides compile-time type safety
  - Clear error messages with `UnsupportedCapabilityError` when capabilities are not supported
  - Better IDE support and autocomplete for capability-specific methods

- **Enhanced Error Handling**: New error types and improved error handling examples
  - `UnsupportedCapabilityError` - Thrown when building providers with unsupported capabilities
  - Updated `error_handling.dart` example to demonstrate capability factory method errors
  - Clear error messages listing supported providers for each capability

- **Core Features Examples**: New capability detection and model listing examples
  - `capability_detection.dart` - Demonstrates provider capability discovery and comparison
  - `model_listing.dart` - Shows how to explore and filter available models from providers
  - `capability_factory_methods.dart` - Comprehensive demonstration of type-safe capability building

### Changed

- **xAI Provider**: Enhanced with comprehensive Live Search support
  - Updated `XAIConfig` to include `liveSearch` boolean parameter for simple activation
  - Enhanced `SearchParameters` class with factory methods and better documentation
  - Improved `_buildSearchParameters()` method with automatic default configuration
  - Added `isLiveSearchEnabled` getter for configuration validation
  - Updated provider capabilities to include `LLMCapability.liveSearch`
  - Enhanced factory methods and convenience functions to support Live Search

- **LLM Builder**: Significantly improved web search ergonomics
  - Replaced provider-specific search methods with unified, ergonomic API
  - Added comprehensive web search configuration methods with clear documentation
  - Improved method naming for better developer experience
  - Enhanced parameter validation and type safety
  - Better integration with provider-specific implementations

- **Core Features Examples**: Enhanced with web search demonstration
  - Added `web_search.dart` to core features examples
  - Updated `02_core_features/README.md` with web search documentation
  - Comprehensive examples showing unified API across all supported providers
  - Step-by-step learning path including web search integration

- **Provider Examples**: Updated to use new capability factory methods
  - `elevenlabs/audio_capabilities.dart` - Now uses `buildAudio()` for type-safe audio provider building
  - `openai/image_generation.dart` - Now uses `buildImageGeneration()` for type-safe image provider building
  - Demonstrates migration from runtime type casting to compile-time type safety

### Fixed

- **Provider Capabilities**: Standardized capability interface implementations across all providers
- **Legacy Methods Cleanup**: Removed outdated capability checking methods
  - Removed `supportedCapabilitiesLegacy` (string-based capability lists)
  - Removed `supportsCapability(String)` methods across all providers
  - Unified capability checking through `ProviderCapabilities` interface

## [0.3.0] - 2025-6-10

### Changed

- **Web Platform Support**: Removed `dart:io` dependency to enable Web and WASM compatibility
  - Removed `uploadFileFromPath()` method from OpenAI Files API
  - Removed `filePath` property from `ImageInput` class for cross-platform compatibility
  - Enables WASM compatibility for future Dart Web applications
  - Use `uploadFile()` or `uploadFileFromBytes()` methods instead for cross-platform file uploads
  - Use `ImageInput.fromBytes()` or `ImageInput.fromUrl()` instead of file path-based image inputs

## [0.2.0] - 2025-6-10

### Added

- **Anthropic Files API**: Complete file management support
  - Upload, list, retrieve, and delete files
  - Support for MIME types and downloadable flags
  - Cursor-based pagination with `beforeId`, `afterId`, and `limit`
  - Convenience methods: `uploadFileFromBytes()`, `fileExists()`, `getFileContentAsString()`
  - Batch operations: `deleteFiles()`, `getTotalStorageUsed()`
  - Beta API header support (`anthropic-beta: files-api-2025-04-14`)

- **File Management API**: Cross-provider file operations
  - `FileManagementCapability` interface for consistent file operations
  - Universal `FileObject`, `FileUploadRequest`, `FileListResponse` models
  - Support for both OpenAI and Anthropic file formats with automatic conversion
  - Unified `FilePurpose` and `FileStatus` enums
  - Provider-agnostic file operations with format adaptation

- **Provider Configuration Centralization**: Extracted default configurations
  - New `ProviderDefaults` class with all provider endpoints and models
  - `OpenAICompatibleDefaults` for OpenAI-compatible provider configurations
  - Centralized capability definitions for all providers
  - Eliminated configuration duplication across factory classes

- **Unified Audio Capability Interface**: Revolutionary audio processing design
  - Single `AudioCapability` interface for all audio operations (TTS, STT, translation)
  - Feature discovery system with `supportedFeatures` property for runtime capability detection
  - `BaseAudioCapability` class providing default implementations for convenience methods
  - Support for streaming TTS, real-time audio sessions, and advanced audio features
  - Enhanced audio models with character-level timing, speaker diarization, and audio events
  - Graceful degradation with `UnsupportedError` for unsupported features
  - Cross-provider audio functionality comparison and benchmarking support

- **DALL-E Image Generation Support**: Complete OpenAI image API implementation
  - Image generation, editing, and variations with DALL-E 2/3
  - Enhanced `ImageGenerationCapability` interface with new methods
  - Support for multiple formats, sizes, and quality options

### Changed

- **All Providers**: Refactored to modular architecture
  - OpenAI, Anthropic, DeepSeek, Groq, xAI, Phind, ElevenLabs providers now use modular design
  - Consistent file structure across all providers
  - Improved separation of concerns (config, client, capabilities)
  - Better error handling and logging

- **Ollama Provider**: Enhanced implementation with full API compliance
  - Fixed temperature parameter handling (was incorrectly excluded)
  - Added complete Ollama-specific parameter support (`numCtx`, `numGpu`, `numThread`, `numa`, `numBatch`, `keepAlive`, `raw`)
  - Enhanced multimodal support with automatic base64 image conversion
  - Improved message type handling and tool calling support
  - Added LLMBuilder convenience methods for Ollama-specific parameters
  - Full compatibility with official Ollama API specification

- **Streaming Configuration**: Removed stream parameters from configs
  - Stream behavior now controlled at method call time (`chat()` vs `chatStream()`)
  - Simplified configuration classes by removing redundant stream parameters
  - More intuitive API design for streaming operations

- **Factory Classes**: Enhanced with full configuration support
  - All factory methods now support complete provider configurations
  - Removed redundant helper methods in favor of base factory functionality
  - Better parameter validation and error handling

- **Audio Capabilities**: Completely redesigned audio processing architecture
  - Replaced separate `TextToSpeechCapability` and `SpeechToTextCapability` interfaces
  - Unified all audio operations under single `AudioCapability` interface
  - Enhanced audio models with advanced features (timing, diarization, events)
  - Improved OpenAI audio support with translation capabilities
  - Enhanced ElevenLabs audio support with streaming and real-time features
  - Better error handling and feature detection for audio operations

- **Image Generation**: Enhanced OpenAI provider with complete DALL-E support
  - Extended `ImageGenerationCapability` interface with editing and variation methods
  - Updated multi-modal examples with real image generation implementations

### Removed

- **OpenAI Compatible Provider**: Removed `OpenAICompatibleProvider` class
  - Functionality replaced by convenience functions in modular implementation
  - `createDeepSeekProvider()`, `createGroqProvider()`, etc. provide same functionality
  - Simplified architecture with better performance

- **Legacy Provider Files**: Cleaned up deprecated implementations
  - Removed old provider files after modular refactoring
  - Eliminated duplicate code and inconsistent implementations
  - Streamlined provider architecture

- **Stream Configuration Parameters**: Removed from all provider configs
  - `stream` parameter removed from configuration classes
  - Streaming behavior now determined by method choice
  - Cleaner separation between configuration and runtime behavior

### Migration Guide

- **Streaming**: Update streaming usage pattern
  - Replace `config.stream = true` with direct method calls
  - Use `provider.chatStream()` instead of `provider.chat()` with stream config
  - More explicit and intuitive streaming control

- **File Management**: Use unified file API for cross-provider compatibility
  - OpenAI file operations remain unchanged
  - Anthropic now supports file operations through `FileManagementCapability`
  - Use universal file models for provider-agnostic code

- **Audio Capabilities**: Migrate to unified audio interface
  - Replace `TextToSpeechCapability` and `SpeechToTextCapability` checks with `AudioCapability`
  - Use `provider.supportedFeatures.contains(AudioFeature.textToSpeech)` for feature detection
  - Audio translation now available through `translateAudio()` method (OpenAI only)
  - Enhanced audio models support advanced features like character timing and speaker diarization
  - Convenience methods (`speech()`, `transcribe()`, `translate()`) automatically available

- **Image Generation**: Enhanced capabilities with new features
  - New `editImage()` and `createVariation()` methods available for DALL-E 2
  - Use `provider.supportsImageEditing` and `provider.supportsImageVariations` for feature detection

## [0.1.2] - 2025-6-8

### Fixed

- **Package Configuration**: Updated pubspec.yaml repository URLs
  - Fixed homepage, repository, and issue_tracker URLs to point to correct standalone repository
  - Ensures proper package metadata on pub.dev for the independent library

## [0.1.1] - 2025-6-8

### Changed

- **Documentation**: Updated README.md to reflect standalone library status
  - Added pub.dev package badge and link (<https://pub.dev/packages/llm_dart>)
  - Simplified installation instructions (removed unnecessary dio dependency mention)

## [0.1.0] - 2025-6-8

### Added

- Initial release of LLM Dart library
- Multi-provider support for AI interactions
- Unified interface for OpenAI, Anthropic, Google, DeepSeek, Ollama, xAI, Phind, Groq, and ElevenLabs
- Builder pattern API for easy configuration
- Streaming support for real-time responses
- Tool calling capabilities for function execution
- Structured output with JSON schema support
- Comprehensive error handling with specific error types
- Provider registry system for extensibility
- Capability-based design for type safety

#### Supported Providers

- **OpenAI**: GPT models with reasoning support
- **Anthropic**: Claude models with thinking capabilities
- **Google**: Gemini models
- **DeepSeek**: DeepSeek reasoning models
- **Ollama**: Local model support
- **xAI**: Grok models
- **Phind**: Phind models
- **Groq**: Fast inference
- **ElevenLabs**: Text-to-Speech and Speech-to-Text

#### Features

- Chat completion with multiple providers
- Real-time streaming responses
- Function/tool calling
- Structured JSON output
- Provider-specific extensions
- Custom provider registration
- Comprehensive examples and documentation

#### Examples

- Basic usage examples for all providers
- Streaming examples
- Tool calling examples
- Custom provider implementation
- Advanced configuration examples
- ElevenLabs TTS/STT examples

### Technical Details

- Built with Dart 3.0+ support
- Flutter 3.8+ compatibility
- Uses Dio for HTTP requests
- Comprehensive error handling
- Type-safe interfaces
- Modular architecture

### Documentation

- Complete API documentation
- Extensive examples directory
- Setup and configuration guides
- Best practices documentation
- Provider-specific guides<|MERGE_RESOLUTION|>--- conflicted
+++ resolved
@@ -5,7 +5,6 @@
 The format is based on [Keep a Changelog](https://keepachangelog.com/en/1.0.0/),
 and this project adheres to [Semantic Versioning](https://semver.org/spec/v2.0.0.html).
 
-<<<<<<< HEAD
 ## [0.11.0-rc.1] - 2025-11-14
 
 > Release candidate for the 0.11.0 line. This version introduces a multi-package refactor, provider-level split, and core observability enhancements while keeping public APIs backwards compatible.
@@ -93,7 +92,7 @@
   - `package:llm_dart_core/llm_dart_core.dart`
   - `package:llm_dart_provider_utils/llm_dart_provider_utils.dart`
   - `package:llm_dart_openai/llm_dart_openai.dart`, etc.
-=======
+
 ## [0.10.4] - 2025-11-19
 
 ### Fixed
@@ -120,7 +119,6 @@
 - **Google Image Generation Aspect Ratio**: Added support for aspect ratio configuration in Google image generation (by [@viumvi](https://github.com/viumvi) in [#22](https://github.com/Latias94/llm_dart/pull/22))
   - Added `aspectRatio` parameter to `imageConfig` in generation request
   - Supports custom image sizes through `request.size` parameter
->>>>>>> cb6c7bb8
 
 ## [0.10.2] - 2025-11-13
 
