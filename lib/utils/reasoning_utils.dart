--- conflicted
+++ resolved
@@ -1,297 +1,2 @@
-<<<<<<< HEAD
 export 'package:llm_dart_core/llm_dart_core.dart'
     show ReasoningDetectionResult, ReasoningUtils;
-=======
-/// Utilities for handling reasoning/thinking content in AI responses
-/// This matches the logic from the TypeScript implementation
-library;
-
-import '../models/chat_models.dart';
-
-/// Result of reasoning detection
-class ReasoningDetectionResult {
-  final bool isReasoningJustDone;
-  final bool hasReasoningContent;
-  final String updatedLastChunk;
-
-  const ReasoningDetectionResult({
-    required this.isReasoningJustDone,
-    required this.hasReasoningContent,
-    required this.updatedLastChunk,
-  });
-}
-
-/// Utilities for handling reasoning/thinking content
-class ReasoningUtils {
-  /// Check if reasoning just finished based on delta content
-  /// This matches the TypeScript isReasoningJustDone function
-  static ReasoningDetectionResult checkReasoningStatus({
-    required Map<String, dynamic>? delta,
-    required bool hasReasoningContent,
-    required String lastChunk,
-  }) {
-    // 如果有reasoning_content或reasoning或thinking，说明是在思考中
-    bool updatedHasReasoningContent = hasReasoningContent;
-    if (delta != null &&
-        (delta['reasoning_content'] != null ||
-            delta['reasoning'] != null ||
-            delta['thinking'] != null)) {
-      updatedHasReasoningContent = true;
-    }
-
-    if (delta == null || delta['content'] == null) {
-      return ReasoningDetectionResult(
-        isReasoningJustDone: false,
-        hasReasoningContent: updatedHasReasoningContent,
-        updatedLastChunk: lastChunk,
-      );
-    }
-
-    final deltaContent = delta['content'] as String;
-
-    // 检查当前chunk和上一个chunk的组合是否形成###Response标记
-    final combinedChunks = lastChunk + deltaContent;
-    final updatedLastChunk = deltaContent;
-
-    // 检测思考结束
-    if (combinedChunks.contains('###Response') || deltaContent == '</think>') {
-      return ReasoningDetectionResult(
-        isReasoningJustDone: true,
-        hasReasoningContent: hasReasoningContent,
-        updatedLastChunk: updatedLastChunk,
-      );
-    }
-
-    // 如果之前有reasoning_content或reasoning，现在有普通content，说明思考结束
-    if (hasReasoningContent && deltaContent.isNotEmpty) {
-      return ReasoningDetectionResult(
-        isReasoningJustDone: true,
-        hasReasoningContent: updatedHasReasoningContent,
-        updatedLastChunk: updatedLastChunk,
-      );
-    }
-
-    return ReasoningDetectionResult(
-      isReasoningJustDone: false,
-      hasReasoningContent: updatedHasReasoningContent,
-      updatedLastChunk: updatedLastChunk,
-    );
-  }
-
-  /// Extract reasoning content from delta
-  static String? extractReasoningContent(Map<String, dynamic>? delta) {
-    if (delta == null) return null;
-
-    return delta['reasoning_content'] as String? ??
-        delta['reasoning'] as String? ??
-        delta['thinking'] as String?;
-  }
-
-  /// Check if delta contains reasoning content
-  static bool hasReasoningContent(Map<String, dynamic>? delta) {
-    if (delta == null) return false;
-
-    return delta['reasoning_content'] != null ||
-        delta['reasoning'] != null ||
-        delta['thinking'] != null;
-  }
-
-  /// Filter thinking content from text for display purposes
-  /// Removes `<think>...</think>` tags and their content
-  static String filterThinkingContent(String content) {
-    // Remove <think>...</think> tags and their content
-    return content
-        .replaceAll(RegExp(r'<think>.*?</think>', dotAll: true), '')
-        .trim();
-  }
-
-  /// Check if content contains thinking tags
-  static bool containsThinkingTags(String content) {
-    return content.contains('<think>') || content.contains('</think>');
-  }
-
-  /// Extract content without thinking tags
-  static String extractContentWithoutThinking(String content) {
-    // If content contains thinking tags, filter them out
-    if (containsThinkingTags(content)) {
-      return filterThinkingContent(content);
-    }
-    return content;
-  }
-
-  /// Check if the model is an OpenAI reasoning model
-  ///
-  /// This follows the same semantics as the TypeScript implementation:
-  /// - Non‑reasoning chat models like gpt-3.*, gpt-4.*, chatgpt-4o, gpt-5-chat*
-  ///   are treated as standard models.
-  /// - All other OpenAI models (o1/o3/o4 series, GPT‑5 family, etc.) are
-  ///   treated as reasoning models and use `max_completion_tokens` instead
-  ///   of `max_tokens` and may have stricter parameter support.
-  static bool isOpenAIReasoningModel(String model) {
-    final id = model.toLowerCase();
-
-    // Explicit non-reasoning chat families
-    if (id.startsWith('gpt-3')) return false;
-    if (id.startsWith('gpt-4')) return false;
-    if (id.startsWith('chatgpt-4o')) return false;
-    if (id.startsWith('gpt-5-chat')) return false;
-
-    // Everything else (o1/o3/o4, gpt-5, gpt-5.1, gpt-5-mini/nano/pro, etc.)
-    return true;
-  }
-
-  /// Check if the model is known to support reasoning (broader check)
-  /// This is a hint for UI behavior, but actual reasoning detection
-  /// should be based on response content, not model name
-  static bool isKnownReasoningModel(String model) {
-    final id = model.toLowerCase();
-
-    // Restrict OpenAI reasoning detection to known OpenAI-style ids
-    final isOpenAIModel = id.startsWith('gpt-') ||
-        id.startsWith('o1') ||
-        id.startsWith('o3') ||
-        id.startsWith('o4');
-
-    final isOpenAIReasoning = isOpenAIModel && isOpenAIReasoningModel(model);
-
-    return isOpenAIReasoning ||
-        model == 'deepseek-reasoner' ||
-        model == 'deepseek-r1' ||
-        model.contains('claude-3.7-sonnet') ||
-        model.contains('claude-opus-4') ||
-        model.contains('claude-sonnet-4') ||
-        model.contains('qwen') && model.contains('reasoning') ||
-        id.contains('reasoning') ||
-        id.contains('thinking');
-  }
-
-  /// Get reasoning effort parameter for different providers
-  static Map<String, dynamic> getReasoningEffortParams({
-    required String providerId,
-    required String model,
-    ReasoningEffort? reasoningEffort,
-    int? maxTokens,
-  }) {
-    if (reasoningEffort == null) return {};
-
-    // Groq doesn't support reasoning effort
-    if (providerId == 'groq') {
-      return {};
-    }
-
-    // OpenRouter format
-    if (providerId == 'openrouter') {
-      return {
-        'reasoning': {
-          'effort': reasoningEffort.value,
-        },
-      };
-    }
-
-    // Grok reasoning models
-    if (model.contains('grok') && isKnownReasoningModel(model)) {
-      return {
-        'reasoning_effort': reasoningEffort.value,
-      };
-    }
-
-    // Claude 3.7 Sonnet thinking support
-    if (model.contains('claude-3.7-sonnet') ||
-        model.contains('claude-sonnet-4') ||
-        model.contains('claude-opus-4')) {
-      const effortRatios = {
-        ReasoningEffort.high: 0.8,
-        ReasoningEffort.medium: 0.5,
-        ReasoningEffort.low: 0.2,
-      };
-
-      final effortRatio = effortRatios[reasoningEffort];
-      if (effortRatio == null) {
-        return {};
-      }
-
-      final defaultMaxTokens = 4096; // DEFAULT_MAX_TOKENS equivalent
-      final effectiveMaxTokens = maxTokens ?? defaultMaxTokens;
-      final budgetTokens =
-          (effectiveMaxTokens * effortRatio).clamp(1024, 32000).truncate();
-
-      return {
-        'thinking': {
-          'type': 'enabled',
-          'budget_tokens': budgetTokens,
-        },
-      };
-    }
-
-    // Default format (OpenAI, DeepSeek, etc.)
-    return {
-      'reasoning_effort': reasoningEffort.value,
-    };
-  }
-
-  /// Get appropriate max tokens parameter for reasoning models
-  static Map<String, dynamic> getMaxTokensParams({
-    required String model,
-    int? maxTokens,
-  }) {
-    if (maxTokens == null) return {};
-
-    // OpenAI reasoning models use max_completion_tokens
-    if (isOpenAIReasoningModel(model)) {
-      return {
-        'max_completion_tokens': maxTokens,
-      };
-    }
-
-    // Standard models use max_tokens
-    return {
-      'max_tokens': maxTokens,
-    };
-  }
-
-  /// Check if temperature should be disabled for reasoning models
-  static bool shouldDisableTemperature(String model) {
-    // OpenAI reasoning models don't support temperature
-    if (isOpenAIReasoningModel(model)) {
-      return true;
-    }
-
-    // Other known reasoning models that might not support temperature
-    // This can be expanded based on provider documentation
-    return false;
-  }
-
-  /// Check if top_p should be disabled for reasoning models
-  static bool shouldDisableTopP(String model) {
-    // OpenAI reasoning models don't support top_p
-    if (isOpenAIReasoningModel(model)) {
-      return true;
-    }
-
-    // Other known reasoning models that might not support top_p
-    return false;
-  }
-
-  /// Parse reasoning metrics from response
-  static Map<String, dynamic> parseReasoningMetrics({
-    required DateTime startTime,
-    DateTime? firstTokenTime,
-    DateTime? firstContentTime,
-    int? completionTokens,
-  }) {
-    final now = DateTime.now();
-    final timeCompletionMs = now.difference(startTime).inMilliseconds;
-    final timeFirstTokenMs =
-        firstTokenTime?.difference(startTime).inMilliseconds ?? 0;
-    final timeThinkingMs =
-        firstContentTime?.difference(startTime).inMilliseconds ?? 0;
-
-    return {
-      'completion_tokens': completionTokens,
-      'time_completion_millsec': timeCompletionMs,
-      'time_first_token_millsec': timeFirstTokenMs,
-      'time_thinking_millsec': timeThinkingMs,
-    };
-  }
-}
->>>>>>> 0f966929
