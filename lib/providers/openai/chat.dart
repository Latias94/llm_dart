/// Backwards-compatible alias for the OpenAI chat capability.
///
<<<<<<< HEAD
/// The actual implementation now lives in the `llm_dart_openai` subpackage.
library;
=======
/// This module handles all chat-related functionality for OpenAI providers,
/// including streaming, tool calling, and reasoning model support.
class OpenAIChat implements ChatCapability {
  final OpenAIClient client;
  final OpenAIConfig config;

  // State tracking for stream processing
  bool _hasReasoningContent = false;
  String _lastChunk = '';
  final StringBuffer _thinkingBuffer = StringBuffer();
  final Map<int, String> _toolCallIds = {};

  OpenAIChat(this.client, this.config);

  String get chatEndpoint => 'chat/completions';

  @override
  Future<ChatResponse> chatWithTools(
    List<ChatMessage> messages,
    List<Tool>? tools, {
    CancelToken? cancelToken,
  }) async {
    final requestBody = _buildRequestBody(messages, tools, false);
    final responseData = await client.postJson(
      chatEndpoint,
      requestBody,
      cancelToken: cancelToken,
    );
    return _parseResponse(responseData);
  }

  @override
  Stream<ChatStreamEvent> chatStream(
    List<ChatMessage> messages, {
    List<Tool>? tools,
    CancelToken? cancelToken,
  }) async* {
    final effectiveTools = tools ?? config.tools;
    final requestBody = _buildRequestBody(messages, effectiveTools, true);

    // Reset stream state
    _resetStreamState();

    try {
      // Create SSE stream
      final stream = client.postStreamRaw(
        chatEndpoint,
        requestBody,
        cancelToken: cancelToken,
      );

      await for (final chunk in stream) {
        try {
          final events = _parseStreamEvents(chunk);
          for (final event in events) {
            yield event;
          }
        } catch (e) {
          // Log parsing errors but continue processing
          client.logger.warning('Failed to parse stream chunk: $e');
          // Optionally yield an error event instead of throwing
          // yield ErrorEvent(GenericError('Stream parsing error: $e'));
        }
      }
    } catch (e) {
      // Handle stream creation or connection errors
      if (e is LLMError) {
        rethrow;
      } else {
        throw GenericError('Stream error: $e');
      }
    }
  }

  @override
  Future<ChatResponse> chat(
    List<ChatMessage> messages, {
    CancelToken? cancelToken,
  }) async {
    return chatWithTools(messages, null, cancelToken: cancelToken);
  }

  @override
  Future<List<ChatMessage>?> memoryContents() async => null;

  @override
  Future<String> summarizeHistory(List<ChatMessage> messages) async {
    final prompt =
        'Summarize in 2-3 sentences:\n${messages.map((m) => '${m.role.name}: ${m.content}').join('\n')}';
    final request = [ChatMessage.user(prompt)];
    final response = await chat(request);
    final text = response.text;
    if (text == null) {
      throw const GenericError('no text in summary response');
    }

    // Filter out thinking content for reasoning models
    return ReasoningUtils.filterThinkingContent(text);
  }

  /// Build request body for chat API
  Map<String, dynamic> _buildRequestBody(
    List<ChatMessage> messages,
    List<Tool>? tools,
    bool stream,
  ) {
    final apiMessages = client.buildApiMessages(messages);

    // Handle system prompt: prefer explicit system messages over config
    final hasSystemMessage = messages.any((m) => m.role == ChatRole.system);

    // Only add config system prompt if no explicit system message exists
    if (!hasSystemMessage && config.systemPrompt != null) {
      apiMessages.insert(0, {'role': 'system', 'content': config.systemPrompt});
    }

    final body = <String, dynamic>{
      'model': config.model,
      'messages': apiMessages,
      'stream': stream,
    };

    // Add optional parameters using reasoning utils
    body.addAll(
      ReasoningUtils.getMaxTokensParams(
        model: config.model,
        maxTokens: config.maxTokens,
      ),
    );

    // Add temperature if not disabled for reasoning models
    if (config.temperature != null &&
        !ReasoningUtils.shouldDisableTemperature(config.model)) {
      body['temperature'] = config.temperature;
    }

    // Add top_p if not disabled for reasoning models
    if (config.topP != null &&
        !ReasoningUtils.shouldDisableTopP(config.model)) {
      body['top_p'] = config.topP;
    }
    if (config.topK != null) body['top_k'] = config.topK;

    // Add reasoning effort parameters
    body.addAll(
      ReasoningUtils.getReasoningEffortParams(
        providerId: client.providerId,
        model: config.model,
        reasoningEffort: config.reasoningEffort,
        maxTokens: config.maxTokens,
      ),
    );

    // Add provider-specific reasoning parameters
    if (client.providerId == 'openrouter' &&
        config.model.contains('deepseek-r1')) {
      body['include_reasoning'] = true;
    }

    // Add tools if provided
    final effectiveTools = tools ?? config.tools;
    if (effectiveTools != null && effectiveTools.isNotEmpty) {
      body['tools'] = effectiveTools.map((t) => t.toJson()).toList();

      final effectiveToolChoice = config.toolChoice;
      if (effectiveToolChoice != null) {
        body['tool_choice'] = effectiveToolChoice.toJson();
      }
    }

    // Add structured output if configured
    if (config.jsonSchema != null) {
      final schema = config.jsonSchema!;
      final responseFormat = <String, dynamic>{
        'type': 'json_schema',
        'json_schema': schema.toJson(),
      };

      // Ensure additionalProperties is set to false for OpenAI compliance
      if (schema.schema != null) {
        final schemaMap = Map<String, dynamic>.from(schema.schema!);
        if (!schemaMap.containsKey('additionalProperties')) {
          schemaMap['additionalProperties'] = false;
        }
        responseFormat['json_schema'] = {
          'name': schema.name,
          if (schema.description != null) 'description': schema.description,
          'schema': schemaMap,
          if (schema.strict != null) 'strict': schema.strict,
        };
      }

      body['response_format'] = responseFormat;
    }

    // Add common parameters
    if (config.stopSequences != null && config.stopSequences!.isNotEmpty) {
      body['stop'] = config.stopSequences;
    }

    if (config.user != null) {
      body['user'] = config.user;
    }

    if (config.serviceTier != null) {
      body['service_tier'] = config.serviceTier!.value;
    }

    // Determine if this is an OpenAI reasoning model (GPT-5 family, o1/o3/o4, etc.)
    final isOpenAIReasoningModel = client.providerId == 'openai' &&
        ReasoningUtils.isOpenAIReasoningModel(config.model);

    // Add OpenAI-specific extension parameters
    //
    // For OpenAI reasoning models, some parameters are not supported and
    // should be omitted to avoid API errors. This matches the behavior in
    // the TypeScript implementation.
    final frequencyPenalty = config.getExtension<double>('frequencyPenalty');
    if (frequencyPenalty != null && !isOpenAIReasoningModel) {
      body['frequency_penalty'] = frequencyPenalty;
    }

    final presencePenalty = config.getExtension<double>('presencePenalty');
    if (presencePenalty != null && !isOpenAIReasoningModel) {
      body['presence_penalty'] = presencePenalty;
    }

    final logitBias = config.getExtension<Map<String, double>>('logitBias');
    if (logitBias != null && logitBias.isNotEmpty && !isOpenAIReasoningModel) {
      body['logit_bias'] = logitBias;
    }

    final seed = config.getExtension<int>('seed');
    if (seed != null) {
      body['seed'] = seed;
    }

    final parallelToolCalls = config.getExtension<bool>('parallelToolCalls');
    if (parallelToolCalls != null) {
      body['parallel_tool_calls'] = parallelToolCalls;
    }

    final logprobs = config.getExtension<bool>('logprobs');
    if (logprobs != null && !isOpenAIReasoningModel) {
      body['logprobs'] = logprobs;
    }

    final topLogprobs = config.getExtension<int>('topLogprobs');
    if (topLogprobs != null && !isOpenAIReasoningModel) {
      body['top_logprobs'] = topLogprobs;
    }

    final verbosity = config.getExtension<String>('verbosity');
    if (verbosity != null) {
      body['verbosity'] = verbosity;
    }

    // Handle extra_body parameters (for OpenAI-compatible interfaces)
    // This merges provider-specific parameters from extra_body into the main request body
    final extraBody = body['extra_body'] as Map<String, dynamic>?;
    if (extraBody != null) {
      // Merge extra_body contents into the main body
      body.addAll(extraBody);
      // Remove the extra_body field itself as it should not be sent to the API
      body.remove('extra_body');
    }

    return body;
  }

  /// Parse non-streaming response
  ChatResponse _parseResponse(Map<String, dynamic> responseData) {
    // Extract thinking/reasoning content from non-streaming response
    String? thinkingContent;

    final choices = responseData['choices'] as List?;
    if (choices != null && choices.isNotEmpty) {
      final choice = choices.first as Map<String, dynamic>;
      final message = choice['message'] as Map<String, dynamic>?;

      if (message != null) {
        // Check for reasoning content in various possible fields
        thinkingContent = message['reasoning'] as String? ??
            message['thinking'] as String? ??
            message['reasoning_content'] as String?;

        // For models that use <think> tags, extract thinking content
        final content = message['content'] as String?;
        if (content != null && ReasoningUtils.containsThinkingTags(content)) {
          final thinkMatch = RegExp(
            r'<think>(.*?)</think>',
            dotAll: true,
          ).firstMatch(content);
          if (thinkMatch != null) {
            thinkingContent = thinkMatch.group(1)?.trim();
            // Update the message content to remove thinking tags
            message['content'] = ReasoningUtils.filterThinkingContent(content);
          }
        }

        // For OpenRouter with deepseek-r1, check if include_reasoning was used
        if (thinkingContent == null && config.model.contains('deepseek-r1')) {
          final reasoning = responseData['reasoning'] as String?;
          if (reasoning != null && reasoning.isNotEmpty) {
            thinkingContent = reasoning;
          }
        }
      }
    }

    return OpenAIChatResponse(responseData, thinkingContent);
  }

  /// Parse streaming events
  List<ChatStreamEvent> _parseStreamEvents(String chunk) {
    final events = <ChatStreamEvent>[];

    // Parse SSE chunk - now returns a list of JSON objects
    final jsonList = client.parseSSEChunk(chunk);
    if (jsonList.isEmpty) return events;

    // Process each JSON object in the chunk
    for (final json in jsonList) {
      // Use existing stream parsing logic with proper state tracking
      final parsedEvents = _parseStreamEventWithReasoning(
        json,
        _hasReasoningContent,
        _lastChunk,
        _thinkingBuffer,
      );

      events.addAll(parsedEvents);
    }

    return events;
  }

  /// Reset stream state (call this when starting a new stream)
  void _resetStreamState() {
    _hasReasoningContent = false;
    _lastChunk = '';
    _thinkingBuffer.clear();
    _toolCallIds.clear();
  }

  /// Parse stream events with reasoning support
  List<ChatStreamEvent> _parseStreamEventWithReasoning(
    Map<String, dynamic> json,
    bool hasReasoningContent,
    String lastChunk,
    StringBuffer thinkingBuffer,
  ) {
    final events = <ChatStreamEvent>[];
    final choices = json['choices'] as List?;
    if (choices == null || choices.isEmpty) return events;

    final choice = choices.first as Map<String, dynamic>;
    final delta = choice['delta'] as Map<String, dynamic>?;
    if (delta == null) return events;

    // Handle reasoning content using reasoning utils
    final reasoningContent = ReasoningUtils.extractReasoningContent(delta);

    if (reasoningContent != null && reasoningContent.isNotEmpty) {
      thinkingBuffer.write(reasoningContent);
      _hasReasoningContent = true; // Update state
      events.add(ThinkingDeltaEvent(reasoningContent));
      return events;
    }

    // Handle regular content
    final content = delta['content'] as String?;
    if (content != null && content.isNotEmpty) {
      // Update last chunk for reasoning detection
      _lastChunk = content;

      // Check reasoning status using utils
      final reasoningResult = ReasoningUtils.checkReasoningStatus(
        delta: delta,
        hasReasoningContent: _hasReasoningContent,
        lastChunk: lastChunk,
      );

      // Update state based on reasoning detection
      _hasReasoningContent = reasoningResult.hasReasoningContent;

      // Filter out thinking tags for models that use <think> tags
      if (ReasoningUtils.containsThinkingTags(content)) {
        // Extract thinking content and add to buffer
        final thinkMatch = RegExp(
          r'<think>(.*?)</think>',
          dotAll: true,
        ).firstMatch(content);
        if (thinkMatch != null) {
          final thinkingText = thinkMatch.group(1)?.trim();
          if (thinkingText != null && thinkingText.isNotEmpty) {
            thinkingBuffer.write(thinkingText);
            events.add(ThinkingDeltaEvent(thinkingText));
          }
        }
        // Don't emit content that contains thinking tags
        return events;
      }

      events.add(TextDeltaEvent(content));
    }

    // Handle tool calls
    final toolCalls = delta['tool_calls'] as List?;
    if (toolCalls != null && toolCalls.isNotEmpty) {
      final toolCallMap = toolCalls.first as Map<String, dynamic>;
      final index = toolCallMap['index'] as int?;

      if (index != null) {
        // If ID is present, store it
        if (toolCallMap.containsKey('id')) {
          final id = toolCallMap['id'] as String;
          _toolCallIds[index] = id;
        }

        // If we have an ID for this index (either just stored or from before), emit event
        if (_toolCallIds.containsKey(index)) {
          final id = _toolCallIds[index]!;

          // Construct a valid ToolCall delta even if ID is missing in this chunk
          final functionMap = toolCallMap['function'] as Map<String, dynamic>?;
          if (functionMap != null) {
            final name = functionMap['name'] as String? ?? '';
            final args = functionMap['arguments'] as String? ?? '';

            // Only emit if we have something to update
            if (name.isNotEmpty || args.isNotEmpty) {
              final toolCall = ToolCall(
                id: id,
                callType: 'function',
                function: FunctionCall(
                  name: name,
                  arguments: args,
                ),
              );
              events.add(ToolCallDeltaEvent(toolCall));
            }
          }
        }
      } else if (toolCallMap.containsKey('id') &&
          toolCallMap.containsKey('function')) {
        // Fallback for non-indexed tool calls (rare in streams but possible)
        try {
          events.add(ToolCallDeltaEvent(ToolCall.fromJson(toolCallMap)));
        } catch (e) {
          client.logger.warning('Failed to parse tool call: $e');
        }
      }
    }

    // Check for finish reason
    final finishReason = choice['finish_reason'] as String?;
    if (finishReason != null) {
      final usage = json['usage'] as Map<String, dynamic>?;
      final thinkingContent =
          thinkingBuffer.isNotEmpty ? thinkingBuffer.toString() : null;

      final response = OpenAIChatResponse({
        'choices': [
          {
            'message': {'content': '', 'role': 'assistant'},
          },
        ],
        if (usage != null) 'usage': usage,
      }, thinkingContent);

      events.add(CompletionEvent(response));

      // Reset state after completion
      _resetStreamState();
    }

    return events;
  }
}

/// OpenAI chat response implementation
class OpenAIChatResponse implements ChatResponse {
  final Map<String, dynamic> _rawResponse;
  final String? _thinkingContent;

  OpenAIChatResponse(this._rawResponse, [this._thinkingContent]);

  @override
  String? get text {
    final choices = _rawResponse['choices'] as List?;
    if (choices == null || choices.isEmpty) return null;

    final message = choices.first['message'] as Map<String, dynamic>?;
    return message?['content'] as String?;
  }

  @override
  List<ToolCall>? get toolCalls {
    final choices = _rawResponse['choices'] as List?;
    if (choices == null || choices.isEmpty) return null;

    final message = choices.first['message'] as Map<String, dynamic>?;
    final toolCalls = message?['tool_calls'] as List?;

    if (toolCalls == null) return null;

    return toolCalls
        .map((tc) => ToolCall.fromJson(tc as Map<String, dynamic>))
        .toList();
  }

  @override
  UsageInfo? get usage {
    final rawUsage = _rawResponse['usage'];
    if (rawUsage == null) return null;

    // Safely convert Map<dynamic, dynamic> to Map<String, dynamic>
    final Map<String, dynamic> usageData;
    if (rawUsage is Map<String, dynamic>) {
      usageData = rawUsage;
    } else if (rawUsage is Map) {
      usageData = Map<String, dynamic>.from(rawUsage);
    } else {
      return null;
    }

    return UsageInfo.fromJson(usageData);
  }

  @override
  String? get thinking => _thinkingContent;

  @override
  String toString() {
    final textContent = text;
    final calls = toolCalls;
>>>>>>> 0f966929

export 'package:llm_dart_openai/llm_dart_openai.dart' show OpenAIChat;<|MERGE_RESOLUTION|>--- conflicted
+++ resolved
@@ -1,546 +1,6 @@
 /// Backwards-compatible alias for the OpenAI chat capability.
 ///
-<<<<<<< HEAD
 /// The actual implementation now lives in the `llm_dart_openai` subpackage.
 library;
-=======
-/// This module handles all chat-related functionality for OpenAI providers,
-/// including streaming, tool calling, and reasoning model support.
-class OpenAIChat implements ChatCapability {
-  final OpenAIClient client;
-  final OpenAIConfig config;
 
-  // State tracking for stream processing
-  bool _hasReasoningContent = false;
-  String _lastChunk = '';
-  final StringBuffer _thinkingBuffer = StringBuffer();
-  final Map<int, String> _toolCallIds = {};
-
-  OpenAIChat(this.client, this.config);
-
-  String get chatEndpoint => 'chat/completions';
-
-  @override
-  Future<ChatResponse> chatWithTools(
-    List<ChatMessage> messages,
-    List<Tool>? tools, {
-    CancelToken? cancelToken,
-  }) async {
-    final requestBody = _buildRequestBody(messages, tools, false);
-    final responseData = await client.postJson(
-      chatEndpoint,
-      requestBody,
-      cancelToken: cancelToken,
-    );
-    return _parseResponse(responseData);
-  }
-
-  @override
-  Stream<ChatStreamEvent> chatStream(
-    List<ChatMessage> messages, {
-    List<Tool>? tools,
-    CancelToken? cancelToken,
-  }) async* {
-    final effectiveTools = tools ?? config.tools;
-    final requestBody = _buildRequestBody(messages, effectiveTools, true);
-
-    // Reset stream state
-    _resetStreamState();
-
-    try {
-      // Create SSE stream
-      final stream = client.postStreamRaw(
-        chatEndpoint,
-        requestBody,
-        cancelToken: cancelToken,
-      );
-
-      await for (final chunk in stream) {
-        try {
-          final events = _parseStreamEvents(chunk);
-          for (final event in events) {
-            yield event;
-          }
-        } catch (e) {
-          // Log parsing errors but continue processing
-          client.logger.warning('Failed to parse stream chunk: $e');
-          // Optionally yield an error event instead of throwing
-          // yield ErrorEvent(GenericError('Stream parsing error: $e'));
-        }
-      }
-    } catch (e) {
-      // Handle stream creation or connection errors
-      if (e is LLMError) {
-        rethrow;
-      } else {
-        throw GenericError('Stream error: $e');
-      }
-    }
-  }
-
-  @override
-  Future<ChatResponse> chat(
-    List<ChatMessage> messages, {
-    CancelToken? cancelToken,
-  }) async {
-    return chatWithTools(messages, null, cancelToken: cancelToken);
-  }
-
-  @override
-  Future<List<ChatMessage>?> memoryContents() async => null;
-
-  @override
-  Future<String> summarizeHistory(List<ChatMessage> messages) async {
-    final prompt =
-        'Summarize in 2-3 sentences:\n${messages.map((m) => '${m.role.name}: ${m.content}').join('\n')}';
-    final request = [ChatMessage.user(prompt)];
-    final response = await chat(request);
-    final text = response.text;
-    if (text == null) {
-      throw const GenericError('no text in summary response');
-    }
-
-    // Filter out thinking content for reasoning models
-    return ReasoningUtils.filterThinkingContent(text);
-  }
-
-  /// Build request body for chat API
-  Map<String, dynamic> _buildRequestBody(
-    List<ChatMessage> messages,
-    List<Tool>? tools,
-    bool stream,
-  ) {
-    final apiMessages = client.buildApiMessages(messages);
-
-    // Handle system prompt: prefer explicit system messages over config
-    final hasSystemMessage = messages.any((m) => m.role == ChatRole.system);
-
-    // Only add config system prompt if no explicit system message exists
-    if (!hasSystemMessage && config.systemPrompt != null) {
-      apiMessages.insert(0, {'role': 'system', 'content': config.systemPrompt});
-    }
-
-    final body = <String, dynamic>{
-      'model': config.model,
-      'messages': apiMessages,
-      'stream': stream,
-    };
-
-    // Add optional parameters using reasoning utils
-    body.addAll(
-      ReasoningUtils.getMaxTokensParams(
-        model: config.model,
-        maxTokens: config.maxTokens,
-      ),
-    );
-
-    // Add temperature if not disabled for reasoning models
-    if (config.temperature != null &&
-        !ReasoningUtils.shouldDisableTemperature(config.model)) {
-      body['temperature'] = config.temperature;
-    }
-
-    // Add top_p if not disabled for reasoning models
-    if (config.topP != null &&
-        !ReasoningUtils.shouldDisableTopP(config.model)) {
-      body['top_p'] = config.topP;
-    }
-    if (config.topK != null) body['top_k'] = config.topK;
-
-    // Add reasoning effort parameters
-    body.addAll(
-      ReasoningUtils.getReasoningEffortParams(
-        providerId: client.providerId,
-        model: config.model,
-        reasoningEffort: config.reasoningEffort,
-        maxTokens: config.maxTokens,
-      ),
-    );
-
-    // Add provider-specific reasoning parameters
-    if (client.providerId == 'openrouter' &&
-        config.model.contains('deepseek-r1')) {
-      body['include_reasoning'] = true;
-    }
-
-    // Add tools if provided
-    final effectiveTools = tools ?? config.tools;
-    if (effectiveTools != null && effectiveTools.isNotEmpty) {
-      body['tools'] = effectiveTools.map((t) => t.toJson()).toList();
-
-      final effectiveToolChoice = config.toolChoice;
-      if (effectiveToolChoice != null) {
-        body['tool_choice'] = effectiveToolChoice.toJson();
-      }
-    }
-
-    // Add structured output if configured
-    if (config.jsonSchema != null) {
-      final schema = config.jsonSchema!;
-      final responseFormat = <String, dynamic>{
-        'type': 'json_schema',
-        'json_schema': schema.toJson(),
-      };
-
-      // Ensure additionalProperties is set to false for OpenAI compliance
-      if (schema.schema != null) {
-        final schemaMap = Map<String, dynamic>.from(schema.schema!);
-        if (!schemaMap.containsKey('additionalProperties')) {
-          schemaMap['additionalProperties'] = false;
-        }
-        responseFormat['json_schema'] = {
-          'name': schema.name,
-          if (schema.description != null) 'description': schema.description,
-          'schema': schemaMap,
-          if (schema.strict != null) 'strict': schema.strict,
-        };
-      }
-
-      body['response_format'] = responseFormat;
-    }
-
-    // Add common parameters
-    if (config.stopSequences != null && config.stopSequences!.isNotEmpty) {
-      body['stop'] = config.stopSequences;
-    }
-
-    if (config.user != null) {
-      body['user'] = config.user;
-    }
-
-    if (config.serviceTier != null) {
-      body['service_tier'] = config.serviceTier!.value;
-    }
-
-    // Determine if this is an OpenAI reasoning model (GPT-5 family, o1/o3/o4, etc.)
-    final isOpenAIReasoningModel = client.providerId == 'openai' &&
-        ReasoningUtils.isOpenAIReasoningModel(config.model);
-
-    // Add OpenAI-specific extension parameters
-    //
-    // For OpenAI reasoning models, some parameters are not supported and
-    // should be omitted to avoid API errors. This matches the behavior in
-    // the TypeScript implementation.
-    final frequencyPenalty = config.getExtension<double>('frequencyPenalty');
-    if (frequencyPenalty != null && !isOpenAIReasoningModel) {
-      body['frequency_penalty'] = frequencyPenalty;
-    }
-
-    final presencePenalty = config.getExtension<double>('presencePenalty');
-    if (presencePenalty != null && !isOpenAIReasoningModel) {
-      body['presence_penalty'] = presencePenalty;
-    }
-
-    final logitBias = config.getExtension<Map<String, double>>('logitBias');
-    if (logitBias != null && logitBias.isNotEmpty && !isOpenAIReasoningModel) {
-      body['logit_bias'] = logitBias;
-    }
-
-    final seed = config.getExtension<int>('seed');
-    if (seed != null) {
-      body['seed'] = seed;
-    }
-
-    final parallelToolCalls = config.getExtension<bool>('parallelToolCalls');
-    if (parallelToolCalls != null) {
-      body['parallel_tool_calls'] = parallelToolCalls;
-    }
-
-    final logprobs = config.getExtension<bool>('logprobs');
-    if (logprobs != null && !isOpenAIReasoningModel) {
-      body['logprobs'] = logprobs;
-    }
-
-    final topLogprobs = config.getExtension<int>('topLogprobs');
-    if (topLogprobs != null && !isOpenAIReasoningModel) {
-      body['top_logprobs'] = topLogprobs;
-    }
-
-    final verbosity = config.getExtension<String>('verbosity');
-    if (verbosity != null) {
-      body['verbosity'] = verbosity;
-    }
-
-    // Handle extra_body parameters (for OpenAI-compatible interfaces)
-    // This merges provider-specific parameters from extra_body into the main request body
-    final extraBody = body['extra_body'] as Map<String, dynamic>?;
-    if (extraBody != null) {
-      // Merge extra_body contents into the main body
-      body.addAll(extraBody);
-      // Remove the extra_body field itself as it should not be sent to the API
-      body.remove('extra_body');
-    }
-
-    return body;
-  }
-
-  /// Parse non-streaming response
-  ChatResponse _parseResponse(Map<String, dynamic> responseData) {
-    // Extract thinking/reasoning content from non-streaming response
-    String? thinkingContent;
-
-    final choices = responseData['choices'] as List?;
-    if (choices != null && choices.isNotEmpty) {
-      final choice = choices.first as Map<String, dynamic>;
-      final message = choice['message'] as Map<String, dynamic>?;
-
-      if (message != null) {
-        // Check for reasoning content in various possible fields
-        thinkingContent = message['reasoning'] as String? ??
-            message['thinking'] as String? ??
-            message['reasoning_content'] as String?;
-
-        // For models that use <think> tags, extract thinking content
-        final content = message['content'] as String?;
-        if (content != null && ReasoningUtils.containsThinkingTags(content)) {
-          final thinkMatch = RegExp(
-            r'<think>(.*?)</think>',
-            dotAll: true,
-          ).firstMatch(content);
-          if (thinkMatch != null) {
-            thinkingContent = thinkMatch.group(1)?.trim();
-            // Update the message content to remove thinking tags
-            message['content'] = ReasoningUtils.filterThinkingContent(content);
-          }
-        }
-
-        // For OpenRouter with deepseek-r1, check if include_reasoning was used
-        if (thinkingContent == null && config.model.contains('deepseek-r1')) {
-          final reasoning = responseData['reasoning'] as String?;
-          if (reasoning != null && reasoning.isNotEmpty) {
-            thinkingContent = reasoning;
-          }
-        }
-      }
-    }
-
-    return OpenAIChatResponse(responseData, thinkingContent);
-  }
-
-  /// Parse streaming events
-  List<ChatStreamEvent> _parseStreamEvents(String chunk) {
-    final events = <ChatStreamEvent>[];
-
-    // Parse SSE chunk - now returns a list of JSON objects
-    final jsonList = client.parseSSEChunk(chunk);
-    if (jsonList.isEmpty) return events;
-
-    // Process each JSON object in the chunk
-    for (final json in jsonList) {
-      // Use existing stream parsing logic with proper state tracking
-      final parsedEvents = _parseStreamEventWithReasoning(
-        json,
-        _hasReasoningContent,
-        _lastChunk,
-        _thinkingBuffer,
-      );
-
-      events.addAll(parsedEvents);
-    }
-
-    return events;
-  }
-
-  /// Reset stream state (call this when starting a new stream)
-  void _resetStreamState() {
-    _hasReasoningContent = false;
-    _lastChunk = '';
-    _thinkingBuffer.clear();
-    _toolCallIds.clear();
-  }
-
-  /// Parse stream events with reasoning support
-  List<ChatStreamEvent> _parseStreamEventWithReasoning(
-    Map<String, dynamic> json,
-    bool hasReasoningContent,
-    String lastChunk,
-    StringBuffer thinkingBuffer,
-  ) {
-    final events = <ChatStreamEvent>[];
-    final choices = json['choices'] as List?;
-    if (choices == null || choices.isEmpty) return events;
-
-    final choice = choices.first as Map<String, dynamic>;
-    final delta = choice['delta'] as Map<String, dynamic>?;
-    if (delta == null) return events;
-
-    // Handle reasoning content using reasoning utils
-    final reasoningContent = ReasoningUtils.extractReasoningContent(delta);
-
-    if (reasoningContent != null && reasoningContent.isNotEmpty) {
-      thinkingBuffer.write(reasoningContent);
-      _hasReasoningContent = true; // Update state
-      events.add(ThinkingDeltaEvent(reasoningContent));
-      return events;
-    }
-
-    // Handle regular content
-    final content = delta['content'] as String?;
-    if (content != null && content.isNotEmpty) {
-      // Update last chunk for reasoning detection
-      _lastChunk = content;
-
-      // Check reasoning status using utils
-      final reasoningResult = ReasoningUtils.checkReasoningStatus(
-        delta: delta,
-        hasReasoningContent: _hasReasoningContent,
-        lastChunk: lastChunk,
-      );
-
-      // Update state based on reasoning detection
-      _hasReasoningContent = reasoningResult.hasReasoningContent;
-
-      // Filter out thinking tags for models that use <think> tags
-      if (ReasoningUtils.containsThinkingTags(content)) {
-        // Extract thinking content and add to buffer
-        final thinkMatch = RegExp(
-          r'<think>(.*?)</think>',
-          dotAll: true,
-        ).firstMatch(content);
-        if (thinkMatch != null) {
-          final thinkingText = thinkMatch.group(1)?.trim();
-          if (thinkingText != null && thinkingText.isNotEmpty) {
-            thinkingBuffer.write(thinkingText);
-            events.add(ThinkingDeltaEvent(thinkingText));
-          }
-        }
-        // Don't emit content that contains thinking tags
-        return events;
-      }
-
-      events.add(TextDeltaEvent(content));
-    }
-
-    // Handle tool calls
-    final toolCalls = delta['tool_calls'] as List?;
-    if (toolCalls != null && toolCalls.isNotEmpty) {
-      final toolCallMap = toolCalls.first as Map<String, dynamic>;
-      final index = toolCallMap['index'] as int?;
-
-      if (index != null) {
-        // If ID is present, store it
-        if (toolCallMap.containsKey('id')) {
-          final id = toolCallMap['id'] as String;
-          _toolCallIds[index] = id;
-        }
-
-        // If we have an ID for this index (either just stored or from before), emit event
-        if (_toolCallIds.containsKey(index)) {
-          final id = _toolCallIds[index]!;
-
-          // Construct a valid ToolCall delta even if ID is missing in this chunk
-          final functionMap = toolCallMap['function'] as Map<String, dynamic>?;
-          if (functionMap != null) {
-            final name = functionMap['name'] as String? ?? '';
-            final args = functionMap['arguments'] as String? ?? '';
-
-            // Only emit if we have something to update
-            if (name.isNotEmpty || args.isNotEmpty) {
-              final toolCall = ToolCall(
-                id: id,
-                callType: 'function',
-                function: FunctionCall(
-                  name: name,
-                  arguments: args,
-                ),
-              );
-              events.add(ToolCallDeltaEvent(toolCall));
-            }
-          }
-        }
-      } else if (toolCallMap.containsKey('id') &&
-          toolCallMap.containsKey('function')) {
-        // Fallback for non-indexed tool calls (rare in streams but possible)
-        try {
-          events.add(ToolCallDeltaEvent(ToolCall.fromJson(toolCallMap)));
-        } catch (e) {
-          client.logger.warning('Failed to parse tool call: $e');
-        }
-      }
-    }
-
-    // Check for finish reason
-    final finishReason = choice['finish_reason'] as String?;
-    if (finishReason != null) {
-      final usage = json['usage'] as Map<String, dynamic>?;
-      final thinkingContent =
-          thinkingBuffer.isNotEmpty ? thinkingBuffer.toString() : null;
-
-      final response = OpenAIChatResponse({
-        'choices': [
-          {
-            'message': {'content': '', 'role': 'assistant'},
-          },
-        ],
-        if (usage != null) 'usage': usage,
-      }, thinkingContent);
-
-      events.add(CompletionEvent(response));
-
-      // Reset state after completion
-      _resetStreamState();
-    }
-
-    return events;
-  }
-}
-
-/// OpenAI chat response implementation
-class OpenAIChatResponse implements ChatResponse {
-  final Map<String, dynamic> _rawResponse;
-  final String? _thinkingContent;
-
-  OpenAIChatResponse(this._rawResponse, [this._thinkingContent]);
-
-  @override
-  String? get text {
-    final choices = _rawResponse['choices'] as List?;
-    if (choices == null || choices.isEmpty) return null;
-
-    final message = choices.first['message'] as Map<String, dynamic>?;
-    return message?['content'] as String?;
-  }
-
-  @override
-  List<ToolCall>? get toolCalls {
-    final choices = _rawResponse['choices'] as List?;
-    if (choices == null || choices.isEmpty) return null;
-
-    final message = choices.first['message'] as Map<String, dynamic>?;
-    final toolCalls = message?['tool_calls'] as List?;
-
-    if (toolCalls == null) return null;
-
-    return toolCalls
-        .map((tc) => ToolCall.fromJson(tc as Map<String, dynamic>))
-        .toList();
-  }
-
-  @override
-  UsageInfo? get usage {
-    final rawUsage = _rawResponse['usage'];
-    if (rawUsage == null) return null;
-
-    // Safely convert Map<dynamic, dynamic> to Map<String, dynamic>
-    final Map<String, dynamic> usageData;
-    if (rawUsage is Map<String, dynamic>) {
-      usageData = rawUsage;
-    } else if (rawUsage is Map) {
-      usageData = Map<String, dynamic>.from(rawUsage);
-    } else {
-      return null;
-    }
-
-    return UsageInfo.fromJson(usageData);
-  }
-
-  @override
-  String? get thinking => _thinkingContent;
-
-  @override
-  String toString() {
-    final textContent = text;
-    final calls = toolCalls;
->>>>>>> 0f966929
-
-export 'package:llm_dart_openai/llm_dart_openai.dart' show OpenAIChat;+export 'package:llm_dart_openai/llm_dart_openai.dart' show OpenAIChat;
