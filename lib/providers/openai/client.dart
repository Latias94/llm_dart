/// Backwards-compatible alias for the OpenAI HTTP client.
///
<<<<<<< HEAD
/// The actual implementation now lives in the `llm_dart_openai` subpackage.
library;
=======
/// This class provides the foundational HTTP functionality that all
/// OpenAI capability implementations can use. It handles:
/// - Authentication and headers
/// - Request/response processing
/// - Error handling
/// - SSE stream parsing
/// - Provider-specific configurations
class OpenAIClient {
  final OpenAIConfig config;
  final Logger logger = Logger('OpenAIClient');
  late final Dio dio;

  // Buffer for incomplete SSE chunks
  final StringBuffer _sseBuffer = StringBuffer();

  OpenAIClient(this.config) {
    // Use unified Dio client factory with OpenAI-specific strategy
    dio = DioClientFactory.create(
      strategy: OpenAIDioStrategy(),
      config: config,
    );
  }

  /// Get provider ID based on base URL for provider-specific behavior
  String get providerId {
    final baseUrl = config.baseUrl.toLowerCase();

    if (baseUrl.contains('openrouter')) {
      return 'openrouter';
    } else if (baseUrl.contains('groq')) {
      return 'groq';
    } else if (baseUrl.contains('deepseek')) {
      return 'deepseek';
    } else if (baseUrl.contains('azure')) {
      return 'azure-openai';
    } else if (baseUrl.contains('copilot') || baseUrl.contains('github')) {
      return 'copilot';
    } else if (baseUrl.contains('together')) {
      return 'together';
    } else if (baseUrl.contains('openai')) {
      return 'openai';
    } else {
      return 'openai'; // Default fallback for OpenAI-compatible APIs
    }
  }

  /// Parse a Server-Sent Events (SSE) chunk from OpenAI's streaming API
  ///
  /// This method handles incomplete SSE chunks that can be split across network boundaries.
  /// It maintains an internal buffer to reconstruct complete SSE events.
  ///
  /// Returns:
  /// - `List<Map<String, dynamic>>` - List of parsed JSON objects from the chunk
  /// - Empty list if no valid data found or chunk should be skipped
  ///
  /// Throws:
  /// - `ResponseFormatError` - If critical parsing errors occur
  List<Map<String, dynamic>> parseSSEChunk(String chunk) {
    final results = <Map<String, dynamic>>[];

    // Add new chunk to buffer efficiently
    _sseBuffer.write(chunk);

    // Convert to string only when we need to process
    final bufferContent = _sseBuffer.toString();

    // Find complete lines (ending with \n)
    final lastNewlineIndex = bufferContent.lastIndexOf('\n');

    if (lastNewlineIndex == -1) {
      // No complete lines yet, keep buffering
      return results;
    }

    // Extract complete lines for processing
    final completeContent = bufferContent.substring(0, lastNewlineIndex + 1);
    final remainingContent = bufferContent.substring(lastNewlineIndex + 1);

    // Update buffer with remaining incomplete content
    _sseBuffer.clear();
    if (remainingContent.isNotEmpty) {
      _sseBuffer.write(remainingContent);
    }

    // Process complete lines
    final lines = completeContent.split('\n');
    for (final line in lines) {
      final trimmedLine = line.trim();

      if (trimmedLine.isEmpty) continue;

      if (trimmedLine.startsWith('data: ')) {
        final data = trimmedLine.substring(6).trim();

        // Handle completion signal
        if (data == '[DONE]') {
          // Clear buffer and return empty list to signal completion
          _sseBuffer.clear();
          return [];
        }

        // Skip empty data
        if (data.isEmpty) {
          continue;
        }

        try {
          final json = jsonDecode(data);
          if (json is! Map<String, dynamic>) {
            logger.warning('SSE chunk is not a JSON object: $data');
            continue;
          }

          // Check for error in the SSE data
          if (json.containsKey('error')) {
            final error = json['error'] as Map<String, dynamic>?;
            if (error != null) {
              final message = error['message'] as String? ?? 'Unknown error';
              final type = error['type'] as String?;
              final code = error['code']?.toString();

              throw ResponseFormatError(
                'SSE stream error: $message${type != null ? ' (type: $type)' : ''}${code != null ? ' (code: $code)' : ''}',
                data,
              );
            }
          }

          results.add(json);
        } catch (e) {
          if (e is LLMError) rethrow;

          // Log and skip malformed JSON chunks, but don't fail the entire stream
          logger.warning('Failed to parse SSE chunk JSON: $e, data: $data');
          continue;
        }
      }
    }

    return results;
  }

  /// Reset SSE buffer (call when starting a new stream)
  void resetSSEBuffer() {
    _sseBuffer.clear();
  }

  /// Convert ChatMessage to OpenAI API format
  Map<String, dynamic> convertMessage(ChatMessage message) {
    final result = <String, dynamic>{'role': message.role.name};

    // Add name field if present (useful for system messages)
    if (message.name != null) {
      result['name'] = message.name;
    }

    switch (message.messageType) {
      case TextMessage():
        result['content'] = message.content;
        break;
      case ImageMessage(mime: final mime, data: final data):
        // Handle base64 encoded images
        final base64Data = base64Encode(data);
        final imageDataUrl = 'data:${mime.mimeType};base64,$base64Data';

        // Build content array with optional text + image
        final contentArray = <Map<String, dynamic>>[];

        // Add text content if present
        if (message.content.isNotEmpty) {
          if (config.useResponsesAPI) {
            contentArray.add({
              'type': 'input_text',
              'text': message.content,
            });
          } else {
            contentArray.add({
              'type': 'text',
              'text': message.content,
            });
          }
        }

        // Add image content
        if (config.useResponsesAPI) {
          contentArray.add({
            'type': 'input_image',
            'image_url': imageDataUrl,
          });
        } else {
          contentArray.add({
            'type': 'image_url',
            'image_url': {'url': imageDataUrl},
          });
        }

        result['content'] = contentArray;
        break;

      case ImageUrlMessage(url: final url):
        // Build content array with optional text + image
        final contentArray = <Map<String, dynamic>>[];

        // Add text content if present
        if (message.content.isNotEmpty) {
          if (config.useResponsesAPI) {
            contentArray.add({
              'type': 'input_text',
              'text': message.content,
            });
          } else {
            contentArray.add({
              'type': 'text',
              'text': message.content,
            });
          }
        }

        // Add image content
        if (config.useResponsesAPI) {
          contentArray.add({
            'type': 'input_image',
            'image_url': url,
          });
        } else {
          contentArray.add({
            'type': 'image_url',
            'image_url': {'url': url},
          });
        }

        result['content'] = contentArray;
        break;

      case FileMessage(data: final data):
        // Handle file messages (documents, audio, video, etc.)
        final base64Data = base64Encode(data);

        // Build content array with optional text + file
        final contentArray = <Map<String, dynamic>>[];

        // Add text content if present
        if (message.content.isNotEmpty) {
          if (config.useResponsesAPI) {
            contentArray.add({
              'type': 'input_text',
              'text': message.content,
            });
          } else {
            contentArray.add({
              'type': 'text',
              'text': message.content,
            });
          }
        }

        // Add file content
        if (config.useResponsesAPI) {
          // Responses API format: { type: 'input_file', file_data: '<base64>' }
          contentArray.add({
            'type': 'input_file',
            'file_data': base64Data,
          });
        } else {
          // Chat Completions API format: { type: 'file', file: { file_data: '<base64>' } }
          contentArray.add({
            'type': 'file',
            'file': {
              'file_data': base64Data,
            },
          });
        }

        result['content'] = contentArray;
        break;

      case ToolUseMessage(toolCalls: final toolCalls):
        result['tool_calls'] = toolCalls.map((tc) => tc.toJson()).toList();
        break;
      case ToolResultMessage(results: final results):
        // Tool results are normally handled in buildApiMessages where we
        // expand them into individual tool role messages, but we keep a sane
        // default here for completeness.
        result['content'] =
            message.content.isNotEmpty ? message.content : 'Tool result';
        result['tool_call_id'] = results.isNotEmpty ? results.first.id : null;
        break;
    }

    return result;
  }

  /// Build API messages array from ChatMessage list
  ///
  /// Note: System prompt should be added by the calling module if needed,
  /// not here to avoid duplication.
  List<Map<String, dynamic>> buildApiMessages(List<ChatMessage> messages) {
    final apiMessages = <Map<String, dynamic>>[];

    // Convert messages to OpenAI format
    for (final message in messages) {
      if (message.messageType is ToolResultMessage) {
        // Expand tool results into separate `tool` role messages.
        //
        // OpenAI expects the tool message content to be the tool OUTPUT,
        // not the original function arguments, so we prefer the
        // ChatMessage.content here and only fall back to arguments if the
        // content is empty.
        final toolResults = (message.messageType as ToolResultMessage).results;
        for (final result in toolResults) {
          apiMessages.add({
            'role': 'tool',
            'tool_call_id': result.id,
            'content': message.content.isNotEmpty
                ? message.content
                : (result.function.arguments.isNotEmpty
                    ? result.function.arguments
                    : 'Tool result'),
          });
        }
      } else {
        apiMessages.add(convertMessage(message));
      }
    }

    return apiMessages;
  }

  /// Make a POST request with JSON body
  Future<Map<String, dynamic>> postJson(
    String endpoint,
    Map<String, dynamic> body, {
    CancelToken? cancelToken,
  }) async {
    if (config.apiKey.isEmpty) {
      throw const AuthError('Missing OpenAI API key');
    }

    try {
      // Optimized logging with condition check
      if (logger.isLoggable(Level.FINE)) {
        logger.fine('OpenAI request: POST /$endpoint');
        logger.fine('OpenAI request headers: ${dio.options.headers}');
      }

      final response = await dio.post(
        endpoint,
        data: body,
        cancelToken: cancelToken,
      );

      if (logger.isLoggable(Level.FINE)) {
        logger.fine('OpenAI HTTP status: ${response.statusCode}');
      }

      if (response.statusCode != 200) {
        _handleErrorResponse(response, endpoint);
      }

      // Use unified response parsing while keeping OpenAI's error handling
      return HttpResponseHandler.parseJsonResponse(
        response.data,
        providerName: 'OpenAI',
      );
    } on DioException catch (e) {
      throw await handleDioError(e);
    } catch (e) {
      throw GenericError('Unexpected error: $e');
    }
  }

  /// Make a POST request with form data
  Future<Map<String, dynamic>> postForm(
    String endpoint,
    FormData formData, {
    CancelToken? cancelToken,
  }) async {
    if (config.apiKey.isEmpty) {
      throw const AuthError('Missing OpenAI API key');
    }

    try {
      if (logger.isLoggable(Level.FINE)) {
        logger.fine('OpenAI request: POST /$endpoint (form)');
        logger.fine('OpenAI request headers: ${dio.options.headers}');
      }

      final response = await dio.post(
        endpoint,
        data: formData,
        cancelToken: cancelToken,
      );

      if (logger.isLoggable(Level.FINE)) {
        logger.fine('OpenAI HTTP status: ${response.statusCode}');
      }

      if (response.statusCode != 200) {
        _handleErrorResponse(response, endpoint);
      }

      return response.data as Map<String, dynamic>;
    } on DioException catch (e) {
      throw await handleDioError(e);
    } catch (e) {
      throw GenericError('Unexpected error: $e');
    }
  }

  /// Make a POST request and return raw bytes
  Future<List<int>> postRaw(
    String endpoint,
    Map<String, dynamic> body, {
    CancelToken? cancelToken,
  }) async {
    if (config.apiKey.isEmpty) {
      throw const AuthError('Missing OpenAI API key');
    }

    try {
      final response = await dio.post(
        endpoint,
        data: body,
        cancelToken: cancelToken,
        options: Options(responseType: ResponseType.bytes),
      );

      if (response.statusCode != 200) {
        _handleErrorResponse(response, endpoint);
      }

      return response.data as List<int>;
    } on DioException catch (e) {
      throw await handleDioError(e);
    } catch (e) {
      throw GenericError('Unexpected error: $e');
    }
  }

  /// Make a GET request
  Future<Map<String, dynamic>> get(
    String endpoint, {
    CancelToken? cancelToken,
  }) async {
    if (config.apiKey.isEmpty) {
      throw const AuthError('Missing OpenAI API key');
    }

    try {
      if (logger.isLoggable(Level.FINE)) {
        logger.fine('OpenAI request: GET /$endpoint');
        logger.fine('OpenAI request headers: ${dio.options.headers}');
      }

      final response = await dio.get(
        endpoint,
        cancelToken: cancelToken,
      );

      if (logger.isLoggable(Level.FINE)) {
        logger.fine('OpenAI HTTP status: ${response.statusCode}');
      }

      if (response.statusCode != 200) {
        _handleErrorResponse(response, endpoint);
      }

      return response.data as Map<String, dynamic>;
    } on DioException catch (e) {
      throw await handleDioError(e);
    } catch (e) {
      throw GenericError('Unexpected error: $e');
    }
  }

  /// Make a GET request and return raw bytes
  Future<List<int>> getRaw(
    String endpoint, {
    CancelToken? cancelToken,
  }) async {
    if (config.apiKey.isEmpty) {
      throw const AuthError('Missing OpenAI API key');
    }

    try {
      final response = await dio.get(
        endpoint,
        options: Options(responseType: ResponseType.bytes),
        cancelToken: cancelToken,
      );

      if (response.statusCode != 200) {
        _handleErrorResponse(response, endpoint);
      }

      return response.data as List<int>;
    } on DioException catch (e) {
      throw await handleDioError(e);
    } catch (e) {
      throw GenericError('Unexpected error: $e');
    }
  }

  /// Make a DELETE request
  Future<Map<String, dynamic>> delete(
    String endpoint, {
    CancelToken? cancelToken,
  }) async {
    if (config.apiKey.isEmpty) {
      throw const AuthError('Missing OpenAI API key');
    }

    try {
      if (logger.isLoggable(Level.FINE)) {
        logger.fine('OpenAI request: DELETE /$endpoint');
        logger.fine('OpenAI request headers: ${dio.options.headers}');
      }

      final response = await dio.delete(
        endpoint,
        cancelToken: cancelToken,
      );

      if (logger.isLoggable(Level.FINE)) {
        logger.fine('OpenAI HTTP status: ${response.statusCode}');
      }

      if (response.statusCode != 200) {
        _handleErrorResponse(response, endpoint);
      }

      return response.data as Map<String, dynamic>;
    } on DioException catch (e) {
      throw await handleDioError(e);
    } catch (e) {
      throw GenericError('Unexpected error: $e');
    }
  }

  /// Make a POST request and return SSE stream
  Stream<String> postStreamRaw(
    String endpoint,
    Map<String, dynamic> body, {
    CancelToken? cancelToken,
  }) async* {
    if (config.apiKey.isEmpty) {
      throw const AuthError('Missing OpenAI API key');
    }

    // Reset SSE buffer for new stream
    resetSSEBuffer();

    try {
      if (logger.isLoggable(Level.FINE)) {
        logger.fine('OpenAI request: POST /$endpoint (stream)');
        logger.fine('OpenAI request headers: ${dio.options.headers}');
      }

      final response = await dio.post(
        endpoint,
        data: body,
        cancelToken: cancelToken,
        options: Options(
          responseType: ResponseType.stream,
          headers: {'Accept': 'text/event-stream'},
        ),
      );

      if (response.statusCode != 200) {
        _handleErrorResponse(response, endpoint);
      }

      // Handle ResponseBody properly for streaming
      final responseBody = response.data;
      Stream<List<int>> stream;

      if (responseBody is Stream<List<int>>) {
        stream = responseBody;
      } else if (responseBody is ResponseBody) {
        stream = responseBody.stream;
      } else {
        throw GenericError(
            'Unexpected response type: ${responseBody.runtimeType}');
      }

      // Use UTF-8 stream decoder to handle incomplete byte sequences
      final decoder = Utf8StreamDecoder();

      await for (final chunk in stream) {
        final decoded = decoder.decode(chunk);
        if (decoded.isNotEmpty) {
          yield decoded;
        }
      }

      // Flush any remaining bytes
      final remaining = decoder.flush();
      if (remaining.isNotEmpty) {
        yield remaining;
      }
    } on DioException catch (e) {
      throw await handleDioError(e);
    } catch (e) {
      throw GenericError('Unexpected error: $e');
    }
  }

  /// Handle Dio errors and convert them to appropriate LLM errors
  Future<LLMError> handleDioError(DioException e) async {
    switch (e.type) {
      case DioExceptionType.connectionTimeout:
      case DioExceptionType.sendTimeout:
      case DioExceptionType.receiveTimeout:
        return TimeoutError('Request timeout: ${e.message}');
      case DioExceptionType.badResponse:
        final statusCode = e.response?.statusCode;
        final responseData = e.response?.data;

        if (statusCode != null) {
          // Use HttpErrorMapper for consistent error handling
          final errorMessage =
              await _extractErrorMessage(responseData) ?? '$statusCode';
          final responseMap =
              responseData is Map<String, dynamic> ? responseData : null;

          return HttpErrorMapper.mapStatusCode(
              statusCode, errorMessage, responseMap);
        } else {
          return ResponseFormatError(
            'HTTP error without status code',
            responseData?.toString() ?? '',
          );
        }
      case DioExceptionType.cancel:
        return CancelledError(e.message ?? 'Request cancelled');
      case DioExceptionType.connectionError:
        return const GenericError('Connection error');
      case DioExceptionType.badCertificate:
        return const GenericError('SSL certificate error');
      case DioExceptionType.unknown:
        return GenericError('Unknown error: ${e.message}');
    }
  }

  /// Extract error message from OpenAI API response
  Future<String?> _extractErrorMessage(dynamic responseData) async {
    // Handle ResponseBody by reading the stream
    if (responseData is ResponseBody) {
      try {
        final bytes = await responseData.stream.toList();
        final concatenated = bytes.expand((x) => x).toList();
        final content = utf8.decode(concatenated);

        // Try to parse as JSON
        try {
          final jsonData = jsonDecode(content) as Map<String, dynamic>;
          return _extractErrorMessageFromMap(jsonData);
        } catch (_) {
          // Not JSON, return raw content
          return content.isNotEmpty ? content : null;
        }
      } catch (_) {
        return null;
      }
    }

    if (responseData is Map<String, dynamic>) {
      return _extractErrorMessageFromMap(responseData);
    }

    return null;
  }

  /// Extract error message from a parsed Map
  String? _extractErrorMessageFromMap(Map<String, dynamic> responseData) {
    // OpenAI error format: {"error": {"message": "...", "type": "...", "code": "..."}}
    final error = responseData['error'] as Map<String, dynamic>?;
    if (error != null) {
      final message = error['message'] as String?;
      final type = error['type'] as String?;
      final code = error['code']?.toString();

      if (message != null) {
        final parts = <String>[message];
        if (type != null) parts.add('type: $type');
        if (code != null) parts.add('code: $code');
        return parts.join(', ');
      }
    }

    // Fallback: look for direct message field
    final directMessage = responseData['message'] as String?;
    if (directMessage != null) return directMessage;

    return null;
  }

  /// Handle error responses with specific error types
  Future<void> _handleErrorResponse(Response response, String endpoint) async {
    final statusCode = response.statusCode;
    final errorData = response.data;

    if (statusCode != null) {
      final errorMessage = await _extractErrorMessage(errorData) ??
          'OpenAI $endpoint API returned error status: $statusCode';
      final responseMap = errorData is Map<String, dynamic> ? errorData : null;
>>>>>>> 0f966929

export 'package:llm_dart_openai/llm_dart_openai.dart' show OpenAIClient;<|MERGE_RESOLUTION|>--- conflicted
+++ resolved
@@ -1,715 +1,6 @@
 /// Backwards-compatible alias for the OpenAI HTTP client.
 ///
-<<<<<<< HEAD
 /// The actual implementation now lives in the `llm_dart_openai` subpackage.
 library;
-=======
-/// This class provides the foundational HTTP functionality that all
-/// OpenAI capability implementations can use. It handles:
-/// - Authentication and headers
-/// - Request/response processing
-/// - Error handling
-/// - SSE stream parsing
-/// - Provider-specific configurations
-class OpenAIClient {
-  final OpenAIConfig config;
-  final Logger logger = Logger('OpenAIClient');
-  late final Dio dio;
 
-  // Buffer for incomplete SSE chunks
-  final StringBuffer _sseBuffer = StringBuffer();
-
-  OpenAIClient(this.config) {
-    // Use unified Dio client factory with OpenAI-specific strategy
-    dio = DioClientFactory.create(
-      strategy: OpenAIDioStrategy(),
-      config: config,
-    );
-  }
-
-  /// Get provider ID based on base URL for provider-specific behavior
-  String get providerId {
-    final baseUrl = config.baseUrl.toLowerCase();
-
-    if (baseUrl.contains('openrouter')) {
-      return 'openrouter';
-    } else if (baseUrl.contains('groq')) {
-      return 'groq';
-    } else if (baseUrl.contains('deepseek')) {
-      return 'deepseek';
-    } else if (baseUrl.contains('azure')) {
-      return 'azure-openai';
-    } else if (baseUrl.contains('copilot') || baseUrl.contains('github')) {
-      return 'copilot';
-    } else if (baseUrl.contains('together')) {
-      return 'together';
-    } else if (baseUrl.contains('openai')) {
-      return 'openai';
-    } else {
-      return 'openai'; // Default fallback for OpenAI-compatible APIs
-    }
-  }
-
-  /// Parse a Server-Sent Events (SSE) chunk from OpenAI's streaming API
-  ///
-  /// This method handles incomplete SSE chunks that can be split across network boundaries.
-  /// It maintains an internal buffer to reconstruct complete SSE events.
-  ///
-  /// Returns:
-  /// - `List<Map<String, dynamic>>` - List of parsed JSON objects from the chunk
-  /// - Empty list if no valid data found or chunk should be skipped
-  ///
-  /// Throws:
-  /// - `ResponseFormatError` - If critical parsing errors occur
-  List<Map<String, dynamic>> parseSSEChunk(String chunk) {
-    final results = <Map<String, dynamic>>[];
-
-    // Add new chunk to buffer efficiently
-    _sseBuffer.write(chunk);
-
-    // Convert to string only when we need to process
-    final bufferContent = _sseBuffer.toString();
-
-    // Find complete lines (ending with \n)
-    final lastNewlineIndex = bufferContent.lastIndexOf('\n');
-
-    if (lastNewlineIndex == -1) {
-      // No complete lines yet, keep buffering
-      return results;
-    }
-
-    // Extract complete lines for processing
-    final completeContent = bufferContent.substring(0, lastNewlineIndex + 1);
-    final remainingContent = bufferContent.substring(lastNewlineIndex + 1);
-
-    // Update buffer with remaining incomplete content
-    _sseBuffer.clear();
-    if (remainingContent.isNotEmpty) {
-      _sseBuffer.write(remainingContent);
-    }
-
-    // Process complete lines
-    final lines = completeContent.split('\n');
-    for (final line in lines) {
-      final trimmedLine = line.trim();
-
-      if (trimmedLine.isEmpty) continue;
-
-      if (trimmedLine.startsWith('data: ')) {
-        final data = trimmedLine.substring(6).trim();
-
-        // Handle completion signal
-        if (data == '[DONE]') {
-          // Clear buffer and return empty list to signal completion
-          _sseBuffer.clear();
-          return [];
-        }
-
-        // Skip empty data
-        if (data.isEmpty) {
-          continue;
-        }
-
-        try {
-          final json = jsonDecode(data);
-          if (json is! Map<String, dynamic>) {
-            logger.warning('SSE chunk is not a JSON object: $data');
-            continue;
-          }
-
-          // Check for error in the SSE data
-          if (json.containsKey('error')) {
-            final error = json['error'] as Map<String, dynamic>?;
-            if (error != null) {
-              final message = error['message'] as String? ?? 'Unknown error';
-              final type = error['type'] as String?;
-              final code = error['code']?.toString();
-
-              throw ResponseFormatError(
-                'SSE stream error: $message${type != null ? ' (type: $type)' : ''}${code != null ? ' (code: $code)' : ''}',
-                data,
-              );
-            }
-          }
-
-          results.add(json);
-        } catch (e) {
-          if (e is LLMError) rethrow;
-
-          // Log and skip malformed JSON chunks, but don't fail the entire stream
-          logger.warning('Failed to parse SSE chunk JSON: $e, data: $data');
-          continue;
-        }
-      }
-    }
-
-    return results;
-  }
-
-  /// Reset SSE buffer (call when starting a new stream)
-  void resetSSEBuffer() {
-    _sseBuffer.clear();
-  }
-
-  /// Convert ChatMessage to OpenAI API format
-  Map<String, dynamic> convertMessage(ChatMessage message) {
-    final result = <String, dynamic>{'role': message.role.name};
-
-    // Add name field if present (useful for system messages)
-    if (message.name != null) {
-      result['name'] = message.name;
-    }
-
-    switch (message.messageType) {
-      case TextMessage():
-        result['content'] = message.content;
-        break;
-      case ImageMessage(mime: final mime, data: final data):
-        // Handle base64 encoded images
-        final base64Data = base64Encode(data);
-        final imageDataUrl = 'data:${mime.mimeType};base64,$base64Data';
-
-        // Build content array with optional text + image
-        final contentArray = <Map<String, dynamic>>[];
-
-        // Add text content if present
-        if (message.content.isNotEmpty) {
-          if (config.useResponsesAPI) {
-            contentArray.add({
-              'type': 'input_text',
-              'text': message.content,
-            });
-          } else {
-            contentArray.add({
-              'type': 'text',
-              'text': message.content,
-            });
-          }
-        }
-
-        // Add image content
-        if (config.useResponsesAPI) {
-          contentArray.add({
-            'type': 'input_image',
-            'image_url': imageDataUrl,
-          });
-        } else {
-          contentArray.add({
-            'type': 'image_url',
-            'image_url': {'url': imageDataUrl},
-          });
-        }
-
-        result['content'] = contentArray;
-        break;
-
-      case ImageUrlMessage(url: final url):
-        // Build content array with optional text + image
-        final contentArray = <Map<String, dynamic>>[];
-
-        // Add text content if present
-        if (message.content.isNotEmpty) {
-          if (config.useResponsesAPI) {
-            contentArray.add({
-              'type': 'input_text',
-              'text': message.content,
-            });
-          } else {
-            contentArray.add({
-              'type': 'text',
-              'text': message.content,
-            });
-          }
-        }
-
-        // Add image content
-        if (config.useResponsesAPI) {
-          contentArray.add({
-            'type': 'input_image',
-            'image_url': url,
-          });
-        } else {
-          contentArray.add({
-            'type': 'image_url',
-            'image_url': {'url': url},
-          });
-        }
-
-        result['content'] = contentArray;
-        break;
-
-      case FileMessage(data: final data):
-        // Handle file messages (documents, audio, video, etc.)
-        final base64Data = base64Encode(data);
-
-        // Build content array with optional text + file
-        final contentArray = <Map<String, dynamic>>[];
-
-        // Add text content if present
-        if (message.content.isNotEmpty) {
-          if (config.useResponsesAPI) {
-            contentArray.add({
-              'type': 'input_text',
-              'text': message.content,
-            });
-          } else {
-            contentArray.add({
-              'type': 'text',
-              'text': message.content,
-            });
-          }
-        }
-
-        // Add file content
-        if (config.useResponsesAPI) {
-          // Responses API format: { type: 'input_file', file_data: '<base64>' }
-          contentArray.add({
-            'type': 'input_file',
-            'file_data': base64Data,
-          });
-        } else {
-          // Chat Completions API format: { type: 'file', file: { file_data: '<base64>' } }
-          contentArray.add({
-            'type': 'file',
-            'file': {
-              'file_data': base64Data,
-            },
-          });
-        }
-
-        result['content'] = contentArray;
-        break;
-
-      case ToolUseMessage(toolCalls: final toolCalls):
-        result['tool_calls'] = toolCalls.map((tc) => tc.toJson()).toList();
-        break;
-      case ToolResultMessage(results: final results):
-        // Tool results are normally handled in buildApiMessages where we
-        // expand them into individual tool role messages, but we keep a sane
-        // default here for completeness.
-        result['content'] =
-            message.content.isNotEmpty ? message.content : 'Tool result';
-        result['tool_call_id'] = results.isNotEmpty ? results.first.id : null;
-        break;
-    }
-
-    return result;
-  }
-
-  /// Build API messages array from ChatMessage list
-  ///
-  /// Note: System prompt should be added by the calling module if needed,
-  /// not here to avoid duplication.
-  List<Map<String, dynamic>> buildApiMessages(List<ChatMessage> messages) {
-    final apiMessages = <Map<String, dynamic>>[];
-
-    // Convert messages to OpenAI format
-    for (final message in messages) {
-      if (message.messageType is ToolResultMessage) {
-        // Expand tool results into separate `tool` role messages.
-        //
-        // OpenAI expects the tool message content to be the tool OUTPUT,
-        // not the original function arguments, so we prefer the
-        // ChatMessage.content here and only fall back to arguments if the
-        // content is empty.
-        final toolResults = (message.messageType as ToolResultMessage).results;
-        for (final result in toolResults) {
-          apiMessages.add({
-            'role': 'tool',
-            'tool_call_id': result.id,
-            'content': message.content.isNotEmpty
-                ? message.content
-                : (result.function.arguments.isNotEmpty
-                    ? result.function.arguments
-                    : 'Tool result'),
-          });
-        }
-      } else {
-        apiMessages.add(convertMessage(message));
-      }
-    }
-
-    return apiMessages;
-  }
-
-  /// Make a POST request with JSON body
-  Future<Map<String, dynamic>> postJson(
-    String endpoint,
-    Map<String, dynamic> body, {
-    CancelToken? cancelToken,
-  }) async {
-    if (config.apiKey.isEmpty) {
-      throw const AuthError('Missing OpenAI API key');
-    }
-
-    try {
-      // Optimized logging with condition check
-      if (logger.isLoggable(Level.FINE)) {
-        logger.fine('OpenAI request: POST /$endpoint');
-        logger.fine('OpenAI request headers: ${dio.options.headers}');
-      }
-
-      final response = await dio.post(
-        endpoint,
-        data: body,
-        cancelToken: cancelToken,
-      );
-
-      if (logger.isLoggable(Level.FINE)) {
-        logger.fine('OpenAI HTTP status: ${response.statusCode}');
-      }
-
-      if (response.statusCode != 200) {
-        _handleErrorResponse(response, endpoint);
-      }
-
-      // Use unified response parsing while keeping OpenAI's error handling
-      return HttpResponseHandler.parseJsonResponse(
-        response.data,
-        providerName: 'OpenAI',
-      );
-    } on DioException catch (e) {
-      throw await handleDioError(e);
-    } catch (e) {
-      throw GenericError('Unexpected error: $e');
-    }
-  }
-
-  /// Make a POST request with form data
-  Future<Map<String, dynamic>> postForm(
-    String endpoint,
-    FormData formData, {
-    CancelToken? cancelToken,
-  }) async {
-    if (config.apiKey.isEmpty) {
-      throw const AuthError('Missing OpenAI API key');
-    }
-
-    try {
-      if (logger.isLoggable(Level.FINE)) {
-        logger.fine('OpenAI request: POST /$endpoint (form)');
-        logger.fine('OpenAI request headers: ${dio.options.headers}');
-      }
-
-      final response = await dio.post(
-        endpoint,
-        data: formData,
-        cancelToken: cancelToken,
-      );
-
-      if (logger.isLoggable(Level.FINE)) {
-        logger.fine('OpenAI HTTP status: ${response.statusCode}');
-      }
-
-      if (response.statusCode != 200) {
-        _handleErrorResponse(response, endpoint);
-      }
-
-      return response.data as Map<String, dynamic>;
-    } on DioException catch (e) {
-      throw await handleDioError(e);
-    } catch (e) {
-      throw GenericError('Unexpected error: $e');
-    }
-  }
-
-  /// Make a POST request and return raw bytes
-  Future<List<int>> postRaw(
-    String endpoint,
-    Map<String, dynamic> body, {
-    CancelToken? cancelToken,
-  }) async {
-    if (config.apiKey.isEmpty) {
-      throw const AuthError('Missing OpenAI API key');
-    }
-
-    try {
-      final response = await dio.post(
-        endpoint,
-        data: body,
-        cancelToken: cancelToken,
-        options: Options(responseType: ResponseType.bytes),
-      );
-
-      if (response.statusCode != 200) {
-        _handleErrorResponse(response, endpoint);
-      }
-
-      return response.data as List<int>;
-    } on DioException catch (e) {
-      throw await handleDioError(e);
-    } catch (e) {
-      throw GenericError('Unexpected error: $e');
-    }
-  }
-
-  /// Make a GET request
-  Future<Map<String, dynamic>> get(
-    String endpoint, {
-    CancelToken? cancelToken,
-  }) async {
-    if (config.apiKey.isEmpty) {
-      throw const AuthError('Missing OpenAI API key');
-    }
-
-    try {
-      if (logger.isLoggable(Level.FINE)) {
-        logger.fine('OpenAI request: GET /$endpoint');
-        logger.fine('OpenAI request headers: ${dio.options.headers}');
-      }
-
-      final response = await dio.get(
-        endpoint,
-        cancelToken: cancelToken,
-      );
-
-      if (logger.isLoggable(Level.FINE)) {
-        logger.fine('OpenAI HTTP status: ${response.statusCode}');
-      }
-
-      if (response.statusCode != 200) {
-        _handleErrorResponse(response, endpoint);
-      }
-
-      return response.data as Map<String, dynamic>;
-    } on DioException catch (e) {
-      throw await handleDioError(e);
-    } catch (e) {
-      throw GenericError('Unexpected error: $e');
-    }
-  }
-
-  /// Make a GET request and return raw bytes
-  Future<List<int>> getRaw(
-    String endpoint, {
-    CancelToken? cancelToken,
-  }) async {
-    if (config.apiKey.isEmpty) {
-      throw const AuthError('Missing OpenAI API key');
-    }
-
-    try {
-      final response = await dio.get(
-        endpoint,
-        options: Options(responseType: ResponseType.bytes),
-        cancelToken: cancelToken,
-      );
-
-      if (response.statusCode != 200) {
-        _handleErrorResponse(response, endpoint);
-      }
-
-      return response.data as List<int>;
-    } on DioException catch (e) {
-      throw await handleDioError(e);
-    } catch (e) {
-      throw GenericError('Unexpected error: $e');
-    }
-  }
-
-  /// Make a DELETE request
-  Future<Map<String, dynamic>> delete(
-    String endpoint, {
-    CancelToken? cancelToken,
-  }) async {
-    if (config.apiKey.isEmpty) {
-      throw const AuthError('Missing OpenAI API key');
-    }
-
-    try {
-      if (logger.isLoggable(Level.FINE)) {
-        logger.fine('OpenAI request: DELETE /$endpoint');
-        logger.fine('OpenAI request headers: ${dio.options.headers}');
-      }
-
-      final response = await dio.delete(
-        endpoint,
-        cancelToken: cancelToken,
-      );
-
-      if (logger.isLoggable(Level.FINE)) {
-        logger.fine('OpenAI HTTP status: ${response.statusCode}');
-      }
-
-      if (response.statusCode != 200) {
-        _handleErrorResponse(response, endpoint);
-      }
-
-      return response.data as Map<String, dynamic>;
-    } on DioException catch (e) {
-      throw await handleDioError(e);
-    } catch (e) {
-      throw GenericError('Unexpected error: $e');
-    }
-  }
-
-  /// Make a POST request and return SSE stream
-  Stream<String> postStreamRaw(
-    String endpoint,
-    Map<String, dynamic> body, {
-    CancelToken? cancelToken,
-  }) async* {
-    if (config.apiKey.isEmpty) {
-      throw const AuthError('Missing OpenAI API key');
-    }
-
-    // Reset SSE buffer for new stream
-    resetSSEBuffer();
-
-    try {
-      if (logger.isLoggable(Level.FINE)) {
-        logger.fine('OpenAI request: POST /$endpoint (stream)');
-        logger.fine('OpenAI request headers: ${dio.options.headers}');
-      }
-
-      final response = await dio.post(
-        endpoint,
-        data: body,
-        cancelToken: cancelToken,
-        options: Options(
-          responseType: ResponseType.stream,
-          headers: {'Accept': 'text/event-stream'},
-        ),
-      );
-
-      if (response.statusCode != 200) {
-        _handleErrorResponse(response, endpoint);
-      }
-
-      // Handle ResponseBody properly for streaming
-      final responseBody = response.data;
-      Stream<List<int>> stream;
-
-      if (responseBody is Stream<List<int>>) {
-        stream = responseBody;
-      } else if (responseBody is ResponseBody) {
-        stream = responseBody.stream;
-      } else {
-        throw GenericError(
-            'Unexpected response type: ${responseBody.runtimeType}');
-      }
-
-      // Use UTF-8 stream decoder to handle incomplete byte sequences
-      final decoder = Utf8StreamDecoder();
-
-      await for (final chunk in stream) {
-        final decoded = decoder.decode(chunk);
-        if (decoded.isNotEmpty) {
-          yield decoded;
-        }
-      }
-
-      // Flush any remaining bytes
-      final remaining = decoder.flush();
-      if (remaining.isNotEmpty) {
-        yield remaining;
-      }
-    } on DioException catch (e) {
-      throw await handleDioError(e);
-    } catch (e) {
-      throw GenericError('Unexpected error: $e');
-    }
-  }
-
-  /// Handle Dio errors and convert them to appropriate LLM errors
-  Future<LLMError> handleDioError(DioException e) async {
-    switch (e.type) {
-      case DioExceptionType.connectionTimeout:
-      case DioExceptionType.sendTimeout:
-      case DioExceptionType.receiveTimeout:
-        return TimeoutError('Request timeout: ${e.message}');
-      case DioExceptionType.badResponse:
-        final statusCode = e.response?.statusCode;
-        final responseData = e.response?.data;
-
-        if (statusCode != null) {
-          // Use HttpErrorMapper for consistent error handling
-          final errorMessage =
-              await _extractErrorMessage(responseData) ?? '$statusCode';
-          final responseMap =
-              responseData is Map<String, dynamic> ? responseData : null;
-
-          return HttpErrorMapper.mapStatusCode(
-              statusCode, errorMessage, responseMap);
-        } else {
-          return ResponseFormatError(
-            'HTTP error without status code',
-            responseData?.toString() ?? '',
-          );
-        }
-      case DioExceptionType.cancel:
-        return CancelledError(e.message ?? 'Request cancelled');
-      case DioExceptionType.connectionError:
-        return const GenericError('Connection error');
-      case DioExceptionType.badCertificate:
-        return const GenericError('SSL certificate error');
-      case DioExceptionType.unknown:
-        return GenericError('Unknown error: ${e.message}');
-    }
-  }
-
-  /// Extract error message from OpenAI API response
-  Future<String?> _extractErrorMessage(dynamic responseData) async {
-    // Handle ResponseBody by reading the stream
-    if (responseData is ResponseBody) {
-      try {
-        final bytes = await responseData.stream.toList();
-        final concatenated = bytes.expand((x) => x).toList();
-        final content = utf8.decode(concatenated);
-
-        // Try to parse as JSON
-        try {
-          final jsonData = jsonDecode(content) as Map<String, dynamic>;
-          return _extractErrorMessageFromMap(jsonData);
-        } catch (_) {
-          // Not JSON, return raw content
-          return content.isNotEmpty ? content : null;
-        }
-      } catch (_) {
-        return null;
-      }
-    }
-
-    if (responseData is Map<String, dynamic>) {
-      return _extractErrorMessageFromMap(responseData);
-    }
-
-    return null;
-  }
-
-  /// Extract error message from a parsed Map
-  String? _extractErrorMessageFromMap(Map<String, dynamic> responseData) {
-    // OpenAI error format: {"error": {"message": "...", "type": "...", "code": "..."}}
-    final error = responseData['error'] as Map<String, dynamic>?;
-    if (error != null) {
-      final message = error['message'] as String?;
-      final type = error['type'] as String?;
-      final code = error['code']?.toString();
-
-      if (message != null) {
-        final parts = <String>[message];
-        if (type != null) parts.add('type: $type');
-        if (code != null) parts.add('code: $code');
-        return parts.join(', ');
-      }
-    }
-
-    // Fallback: look for direct message field
-    final directMessage = responseData['message'] as String?;
-    if (directMessage != null) return directMessage;
-
-    return null;
-  }
-
-  /// Handle error responses with specific error types
-  Future<void> _handleErrorResponse(Response response, String endpoint) async {
-    final statusCode = response.statusCode;
-    final errorData = response.data;
-
-    if (statusCode != null) {
-      final errorMessage = await _extractErrorMessage(errorData) ??
-          'OpenAI $endpoint API returned error status: $statusCode';
-      final responseMap = errorData is Map<String, dynamic> ? errorData : null;
->>>>>>> 0f966929
-
-export 'package:llm_dart_openai/llm_dart_openai.dart' show OpenAIClient;+export 'package:llm_dart_openai/llm_dart_openai.dart' show OpenAIClient;
